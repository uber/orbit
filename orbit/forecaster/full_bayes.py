import numpy as np
import pandas as pd
from functools import partial

from ..constants.constants import PredictMethod, PredictionKeys
from ..exceptions import ForecasterException
from ..utils.predictions import prepend_date_column, compute_percentiles
from .forecaster import Forecaster


class FullBayesianForecaster(Forecaster):
    def __init__(self, **kwargs):
        super().__init__(**kwargs)

        # method we used to define posteriors and prediction parameters
        self._point_method = None
        # init aggregate posteriors
        self._point_posteriors = {
            PredictMethod.MEAN.value: dict(),
            PredictMethod.MEDIAN.value: dict(),
        }

    def set_forecaster_training_meta(self, data_input):
        # MCMC flag to be true
        data_input.update({"WITH_MCMC": 1})
        return data_input

    def fit(self, df, point_method=None, keep_samples=True, sampling_temperature=1.0):
        super().fit(df, sampling_temperature=sampling_temperature)
        self._point_method = point_method

        if point_method is not None:
            if point_method not in [
                PredictMethod.MEAN.value,
                PredictMethod.MEDIAN.value,
            ]:
                raise ForecasterException("Invalid point estimate method.")

        mean_posteriors = {}
        median_posteriors = {}

        # for each model param, aggregate using `method`
        for param_name in self._model.get_model_param_names():
            param_ndarray = self._posterior_samples[param_name]
            mean_posteriors.update(
                {param_name: np.mean(param_ndarray, axis=0, keepdims=True)},
            )
            median_posteriors.update(
                {param_name: np.median(param_ndarray, axis=0, keepdims=True)},
            )

        self._point_posteriors[PredictMethod.MEAN.value] = mean_posteriors
        self._point_posteriors[PredictMethod.MEDIAN.value] = median_posteriors

        if point_method is not None and not keep_samples:
            self._posterior_samples = {}

        self.load_extra_methods()

        return self

    @staticmethod
    def _bootstrap(num_samples, posterior_samples, n):
        """Draw `n` number of bootstrap samples from the posterior_samples.
        Args
        ----
        n : int
            The number of bootstrap samples to draw
        """
        if n < 2:
            raise ForecasterException(
                "Error: Number of bootstrap draws must be at least 2"
            )

        sample_idx = np.random.choice(range(num_samples), size=n, replace=True)
        bootstrap_samples_dict = {}
        for k, v in posterior_samples.items():
            bootstrap_samples_dict[k] = v[sample_idx]

        return bootstrap_samples_dict

    def predict(
        self, df, decompose=False, store_prediction_array=False, seed=None, **kwargs
    ):
        # raise if model is not fitted
        if not self.is_fitted():
            raise ForecasterException("Model is not fitted yet.")
        # obtain basic meta data from input df
        self._set_prediction_meta(df)
        prediction_meta = self.get_prediction_meta()
        training_meta = self.get_training_meta()

        if seed is not None:
            np.random.seed(seed)

        if self._point_method is None:
            # full posteriors prediction
            # if bootstrap draws, replace posterior samples with bootstrap
            posterior_samples = (
                self._bootstrap(
                    num_samples=self.estimator.num_sample,
                    posterior_samples=self._posterior_samples,
                    n=self._n_bootstrap_draws,
                )
                if self._n_bootstrap_draws > 1
                else self._posterior_samples
            )

            predicted_dict = self._model.predict(
                posterior_estimates=posterior_samples,
                df=df,
                training_meta=training_meta,
                prediction_meta=prediction_meta,
                include_error=True,
                **kwargs,
            )

            if PredictionKeys.PREDICTION.value not in predicted_dict.keys():
                raise ForecasterException(
                    "cannot find the key:'{}' from return of _predict()".format(
                        PredictionKeys.PREDICTION.value
                    )
                )

            # reduce to prediction only if decompose is not requested
            if not decompose:
                predicted_dict = {
                    k: v
                    for k, v in predicted_dict.items()
                    if k == PredictionKeys.PREDICTION.value
                }

            if store_prediction_array:
                self.prediction_array = predicted_dict[PredictionKeys.PREDICTION.value]
            percentiles_dict = compute_percentiles(
                predicted_dict, self._prediction_percentiles
            )
            predicted_df = pd.DataFrame(percentiles_dict)
            predicted_df = prepend_date_column(predicted_df, df, self.date_col)
            return predicted_df
        else:
            # perform point prediction
            point_posteriors = self._point_posteriors.get(self._point_method)
            point_predicted_dict = self._model.predict(
                posterior_estimates=point_posteriors,
                df=df,
                training_meta=training_meta,
                prediction_meta=prediction_meta,
                include_error=False,
                **kwargs,
            )
            for k, v in point_predicted_dict.items():
                point_predicted_dict[k] = np.squeeze(v, 0)

            # to derive confidence interval; the condition should be sufficient since we add [50] by default
            if self._n_bootstrap_draws > 0 and len(self._prediction_percentiles) > 1:
                # perform bootstrap; we don't have posterior samples. hence, we just repeat the draw here.
                posterior_samples = {}
                for k, v in point_posteriors.items():
                    posterior_samples[k] = np.repeat(v, self.n_bootstrap_draws, axis=0)
                predicted_dict = self._model.predict(
                    posterior_estimates=posterior_samples,
                    df=df,
                    training_meta=training_meta,
                    prediction_meta=prediction_meta,
                    include_error=True,
                    **kwargs,
                )
                percentiles_dict = compute_percentiles(
                    predicted_dict, self._prediction_percentiles
                )
                # replace mid point prediction by point estimate
                percentiles_dict.update(point_predicted_dict)

                if PredictionKeys.PREDICTION.value not in percentiles_dict.keys():
                    raise ForecasterException(
                        "cannot find the key:'{}' from return of _predict()".format(
                            PredictionKeys.PREDICTION.value
                        )
                    )

                # reduce to prediction only if decompose is not requested
                if not decompose:
                    k = PredictionKeys.PREDICTION.value
                    reduced_keys = [
                        k + "_" + str(p) if p != 50 else k
                        for p in self._prediction_percentiles
                    ]
                    percentiles_dict = {
                        k: v for k, v in percentiles_dict.items() if k in reduced_keys
                    }
                predicted_df = pd.DataFrame(percentiles_dict)
            else:
                if not decompose:
                    # reduce to prediction only if decompose is not requested
                    point_predicted_dict = {
                        k: v
                        for k, v in point_predicted_dict.items()
                        if k == PredictionKeys.PREDICTION.value
                    }
                predicted_df = pd.DataFrame(point_predicted_dict)

            predicted_df = prepend_date_column(predicted_df, df, self.date_col)
            return predicted_df

    def load_extra_methods(self):
        for method in self.extra_methods:
            setattr(
                self,
                method,
                partial(
                    getattr(self._model, method),
                    self.get_training_meta(),
                    self._point_method,
                    self.get_point_posteriors(),
                    self.get_posterior_samples(),
                ),
            )

    def get_wbic(self):
        # This function calculates the WBIC given that MCMC sampling happened with sampling_temperature = log(n)
        training_metrics = self.get_training_metrics()  # get the training metrics
        training_meta = self.get_training_meta()  # get the meta data
        sampling_temp = training_metrics[
            "sampling_temperature"
        ]  # get the sampling temperature
        nobs = training_meta["num_of_obs"]  # the number of observations
        if sampling_temp != np.log(nobs):
<<<<<<< HEAD
            raise ForecasterException(
                "Sampling temperature is not log(n); WBIC calculation is not valid!"
            )
        return -2 * np.nanmean(training_metrics["log_probability"]) * nobs
=======
            raise ForecasterException('Sampling temperature is not log(n); WBIC calculation is not valid!')
        return -2 * np.nanmean(training_metrics['loglk']) * nobs
>>>>>>> c75d7e80

    def fit_wbic(self, df):
        """This function calculates the WBIC for a Orbit model
        Note that if sampling has not been done ith sampling_temperature = log(n) then
        the MCMC sampling is redone to get the WBIC
        """
        nobs = df.shape[0]
        self.fit(df, sampling_temperature=np.log(nobs))
        return self.get_wbic()<|MERGE_RESOLUTION|>--- conflicted
+++ resolved
@@ -22,19 +22,18 @@
 
     def set_forecaster_training_meta(self, data_input):
         # MCMC flag to be true
-        data_input.update({"WITH_MCMC": 1})
+        data_input.update(
+            {'WITH_MCMC': 1}
+        )
         return data_input
 
     def fit(self, df, point_method=None, keep_samples=True, sampling_temperature=1.0):
-        super().fit(df, sampling_temperature=sampling_temperature)
+        super().fit(df,  sampling_temperature=sampling_temperature)
         self._point_method = point_method
 
         if point_method is not None:
-            if point_method not in [
-                PredictMethod.MEAN.value,
-                PredictMethod.MEDIAN.value,
-            ]:
-                raise ForecasterException("Invalid point estimate method.")
+            if point_method not in [PredictMethod.MEAN.value, PredictMethod.MEDIAN.value]:
+                raise ForecasterException('Invalid point estimate method.')
 
         mean_posteriors = {}
         median_posteriors = {}
@@ -68,9 +67,7 @@
             The number of bootstrap samples to draw
         """
         if n < 2:
-            raise ForecasterException(
-                "Error: Number of bootstrap draws must be at least 2"
-            )
+            raise ForecasterException("Error: Number of bootstrap draws must be at least 2")
 
         sample_idx = np.random.choice(range(num_samples), size=n, replace=True)
         bootstrap_samples_dict = {}
@@ -79,9 +76,7 @@
 
         return bootstrap_samples_dict
 
-    def predict(
-        self, df, decompose=False, store_prediction_array=False, seed=None, **kwargs
-    ):
+    def predict(self, df, decompose=False, store_prediction_array=False, seed=None, **kwargs):
         # raise if model is not fitted
         if not self.is_fitted():
             raise ForecasterException("Model is not fitted yet.")
@@ -96,15 +91,11 @@
         if self._point_method is None:
             # full posteriors prediction
             # if bootstrap draws, replace posterior samples with bootstrap
-            posterior_samples = (
-                self._bootstrap(
-                    num_samples=self.estimator.num_sample,
-                    posterior_samples=self._posterior_samples,
-                    n=self._n_bootstrap_draws,
-                )
-                if self._n_bootstrap_draws > 1
-                else self._posterior_samples
-            )
+            posterior_samples = self._bootstrap(
+                num_samples=self.estimator.num_sample,
+                posterior_samples=self._posterior_samples,
+                n=self._n_bootstrap_draws
+            ) if self._n_bootstrap_draws > 1 else self._posterior_samples
 
             predicted_dict = self._model.predict(
                 posterior_estimates=posterior_samples,
@@ -112,29 +103,20 @@
                 training_meta=training_meta,
                 prediction_meta=prediction_meta,
                 include_error=True,
-                **kwargs,
+                **kwargs
             )
 
             if PredictionKeys.PREDICTION.value not in predicted_dict.keys():
-                raise ForecasterException(
-                    "cannot find the key:'{}' from return of _predict()".format(
-                        PredictionKeys.PREDICTION.value
-                    )
-                )
+                raise ForecasterException("cannot find the key:'{}' from return of _predict()".format(
+                    PredictionKeys.PREDICTION.value))
 
             # reduce to prediction only if decompose is not requested
             if not decompose:
-                predicted_dict = {
-                    k: v
-                    for k, v in predicted_dict.items()
-                    if k == PredictionKeys.PREDICTION.value
-                }
+                predicted_dict = {k: v for k, v in predicted_dict.items() if k == PredictionKeys.PREDICTION.value}
 
             if store_prediction_array:
                 self.prediction_array = predicted_dict[PredictionKeys.PREDICTION.value]
-            percentiles_dict = compute_percentiles(
-                predicted_dict, self._prediction_percentiles
-            )
+            percentiles_dict = compute_percentiles(predicted_dict, self._prediction_percentiles)
             predicted_df = pd.DataFrame(percentiles_dict)
             predicted_df = prepend_date_column(predicted_df, df, self.date_col)
             return predicted_df
@@ -147,7 +129,7 @@
                 training_meta=training_meta,
                 prediction_meta=prediction_meta,
                 include_error=False,
-                **kwargs,
+                **kwargs
             )
             for k, v in point_predicted_dict.items():
                 point_predicted_dict[k] = np.squeeze(v, 0)
@@ -164,39 +146,27 @@
                     training_meta=training_meta,
                     prediction_meta=prediction_meta,
                     include_error=True,
-                    **kwargs,
+                    **kwargs
                 )
-                percentiles_dict = compute_percentiles(
-                    predicted_dict, self._prediction_percentiles
-                )
+                percentiles_dict = compute_percentiles(predicted_dict, self._prediction_percentiles)
                 # replace mid point prediction by point estimate
                 percentiles_dict.update(point_predicted_dict)
 
                 if PredictionKeys.PREDICTION.value not in percentiles_dict.keys():
-                    raise ForecasterException(
-                        "cannot find the key:'{}' from return of _predict()".format(
-                            PredictionKeys.PREDICTION.value
-                        )
-                    )
+                    raise ForecasterException("cannot find the key:'{}' from return of _predict()".format(
+                        PredictionKeys.PREDICTION.value))
 
                 # reduce to prediction only if decompose is not requested
                 if not decompose:
                     k = PredictionKeys.PREDICTION.value
-                    reduced_keys = [
-                        k + "_" + str(p) if p != 50 else k
-                        for p in self._prediction_percentiles
-                    ]
-                    percentiles_dict = {
-                        k: v for k, v in percentiles_dict.items() if k in reduced_keys
-                    }
+                    reduced_keys = [k + "_" + str(p) if p != 50 else k for p in self._prediction_percentiles]
+                    percentiles_dict = {k: v for k, v in percentiles_dict.items() if k in reduced_keys}
                 predicted_df = pd.DataFrame(percentiles_dict)
             else:
                 if not decompose:
                     # reduce to prediction only if decompose is not requested
                     point_predicted_dict = {
-                        k: v
-                        for k, v in point_predicted_dict.items()
-                        if k == PredictionKeys.PREDICTION.value
+                        k: v for k, v in point_predicted_dict.items() if k == PredictionKeys.PREDICTION.value
                     }
                 predicted_df = pd.DataFrame(point_predicted_dict)
 
@@ -205,36 +175,25 @@
 
     def load_extra_methods(self):
         for method in self.extra_methods:
-            setattr(
-                self,
-                method,
-                partial(
-                    getattr(self._model, method),
-                    self.get_training_meta(),
-                    self._point_method,
-                    self.get_point_posteriors(),
-                    self.get_posterior_samples(),
-                ),
-            )
+            setattr(self,
+                    method,
+                    partial(
+                        getattr(self._model, method),
+                        self.get_training_meta(),
+                        self._point_method,
+                        self.get_point_posteriors(),
+                        self.get_posterior_samples()
+                    ))
 
     def get_wbic(self):
         # This function calculates the WBIC given that MCMC sampling happened with sampling_temperature = log(n)
-        training_metrics = self.get_training_metrics()  # get the training metrics
-        training_meta = self.get_training_meta()  # get the meta data
-        sampling_temp = training_metrics[
-            "sampling_temperature"
-        ]  # get the sampling temperature
-        nobs = training_meta["num_of_obs"]  # the number of observations
+        training_metrics = self.get_training_metrics() # get the training metrics
+        training_meta = self.get_training_meta() # get the meta data
+        sampling_temp = training_metrics['sampling_temperature'] # get the sampling temperature
+        nobs = training_meta['num_of_obs'] # the number of observations
         if sampling_temp != np.log(nobs):
-<<<<<<< HEAD
-            raise ForecasterException(
-                "Sampling temperature is not log(n); WBIC calculation is not valid!"
-            )
-        return -2 * np.nanmean(training_metrics["log_probability"]) * nobs
-=======
             raise ForecasterException('Sampling temperature is not log(n); WBIC calculation is not valid!')
         return -2 * np.nanmean(training_metrics['loglk']) * nobs
->>>>>>> c75d7e80
 
     def fit_wbic(self, df):
         """This function calculates the WBIC for a Orbit model
