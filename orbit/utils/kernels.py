--- conflicted
+++ resolved
@@ -33,7 +33,6 @@
     alpha_sq = alpha ** 2
     rho_sq_t2 = 2 * rho ** 2
     for n in range(N):
-<<<<<<< HEAD
         k[n, :] = alpha_sq * np.exp(-1 * (x[n] - x_i) ** 2 / rho_sq_t2)
 
     if n_reduce > 0:
@@ -42,14 +41,6 @@
     k = k / np.sum(k, axis=1, keepdims=True)
 
     return k
-=======
-        W[n, :] = alpha_sq * np.exp(-1 * (x[n] - x_i) ** 2 / rho_sq_t2)
-
-    if n_reduce > 0:
-       W = np.apply_along_axis(reduce_by_max, axis=1, arr=W, n=n_reduce)
-
-    return W
->>>>>>> 2a7d965b
 
 
 def sandwich_kernel(x, x_i):
@@ -71,24 +62,16 @@
     """
     N = len(x)
     M = len(x_i)
-<<<<<<< HEAD
     k = np.zeros((N, M), dtype=np.double)
 
     np_idx = np.where(x < x_i[0])
     k[np_idx, 0] = 1
-=======
-    W = np.zeros((N, M))
-
-    np_idx = np.where(x < x_i[0])
-    W[np_idx, 0] = 1
->>>>>>> 2a7d965b
 
     for m in range(M - 1):
         np_idx = np.where(np.logical_and(x >= x_i[m], x < x_i[m + 1]))
         total_dist = x_i[m + 1] - x_i[m]
         backward_dist = x[np_idx] - x_i[m]
         forward_dist = x_i[m + 1] - x[np_idx]
-<<<<<<< HEAD
         k[np_idx, m] = forward_dist / total_dist
         k[np_idx, m + 1] = backward_dist / total_dist
 
@@ -98,13 +81,4 @@
     # TODO: it is probably not needed
     k = k / np.sum(k, axis=1, keepdims=True)
 
-    return k
-=======
-        W[np_idx, m] = forward_dist / total_dist
-        W[np_idx, m + 1] = backward_dist / total_dist
-
-    np_idx = np.where(x >= x_i[M - 1])
-    W[np_idx, M - 1] = 1
-
-    return W
->>>>>>> 2a7d965b
+    return k