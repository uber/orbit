import pandas as pd
import numpy as np
import matplotlib.pyplot as plt
from copy import deepcopy
import inspect

from .metrics import smape, wmape, mape, mse, mae, rmsse
from ..exceptions import BacktestException
from ..constants.constants import TimeSeriesSplitSchemeKeys, BacktestFitKeys
from ..constants.palette import OrbitPalette as OrbitPal
from orbit.utils.plot import orbit_style_decorator


class TimeSeriesSplitter(object):
    """Cross validation splitter for time series data"""

    def __init__(
        self,
        df,
        forecast_len=1,
        incremental_len=None,
        n_splits=None,
        min_train_len=None,
        window_type="expanding",
        date_col=None,
    ):
        """Initializes object with DataFrame and splits data

        Parameters
        ----------
        df : pd.DataFrame
            DataFrame object containing time index, response, and other features
        forecast_len : int
            forecast length; default as 1
        incremental_len : int
            the number of observations between each successive backtest period; default as forecast_len
        n_splits : int; default None
            number of splits; when n_splits is specified, min_train_len will be ignored
        min_train_len : int
            the minimum number of observations required for the training period
        window_type : {'expanding', 'rolling }; default 'expanding'
            split scheme
        date_col : str
            optional for user to provide date columns; note that it stills uses discrete index
            as splitting scheme while `date_col` is used for better visualization only

        Attributes
        ----------
        _split_scheme : dict{split_meta}
            meta data of ways to split train and test set
        """

        self.df = df.copy()
        self.min_train_len = min_train_len
        self.incremental_len = incremental_len
        self.forecast_len = forecast_len
        self.n_splits = n_splits
        self.window_type = window_type
        self.date_col = None
        self.dt_array = None

        if date_col is not None:
            self.date_col = date_col
            # support cases for multiple observations
            self.dt_array = pd.to_datetime(np.sort(self.df[self.date_col].unique()))

        self._set_defaults()

        # validate
        self._validate_params()

        # init meta data of how to split
        self._split_scheme = {}

        # timeseries cross validation split
        self._set_split_scheme()

    def _set_defaults(self):
        if self.date_col is None:
            self._full_len = self.df.shape[0]
        else:
            self._full_len = len(self.dt_array)

        if self.incremental_len is None:
            self.incremental_len = self.forecast_len

        # if n_splits is specified, set min_train_len internally
        if self.n_splits:
            # if self.n_splits == 1:
            #     # set incremental_len internally if it's None
            #     # this is just to dodge error and it's not used actually
            self.min_train_len = (
                self._full_len
                - self.forecast_len
                - (self.n_splits - 1) * self.incremental_len
            )

    def _validate_params(self):
        if self.min_train_len is None and self.n_splits is None:
            raise BacktestException("min_train_len and n_splits cannot both be None...")

        if self.window_type not in [
            TimeSeriesSplitSchemeKeys.SPLIT_TYPE_EXPANDING.value,
            TimeSeriesSplitSchemeKeys.SPLIT_TYPE_ROLLING.value,
        ]:
            raise BacktestException("unknown window type...")

        # forecast length invalid
        if self.forecast_len <= 0:
            raise BacktestException("holdout period length must be positive...")

        # train + test length cannot be longer than df length
        if self.min_train_len + self.forecast_len > self._full_len:
            raise BacktestException(
                "required time span is more than the full data frame..."
            )

        if self.n_splits is not None and self.n_splits < 1:
            raise BacktestException("n_split must be a positive number")

        if self.date_col:
            if self.date_col not in self.df.columns:
                raise BacktestException("date_col not found in df provided.")

    def _set_split_scheme(self):
        """set meta data of ways to split train and test set"""
        test_end_min = self.min_train_len - 1
        test_end_max = self._full_len - self.forecast_len
        test_seq = range(test_end_min, test_end_max, self.incremental_len)

        split_scheme = {}
        # note that
        # in range representation, inclusive bound on the left and exclusive bound on the right is used
        # in date periods representation, both bound are inclusive to work around limitation on df[date_col][idx]
        for i, train_end_idx in enumerate(test_seq):
            split_scheme[i] = {}
            train_start_idx = (
                train_end_idx - self.min_train_len + 1
                if self.window_type
                == TimeSeriesSplitSchemeKeys.SPLIT_TYPE_ROLLING.value
                else 0
            )
            split_scheme[i][TimeSeriesSplitSchemeKeys.TRAIN_IDX.value] = range(
                train_start_idx, train_end_idx + 1
            )
            split_scheme[i][TimeSeriesSplitSchemeKeys.TEST_IDX.value] = range(
                train_end_idx + 1, train_end_idx + self.forecast_len + 1
            )

            if self.date_col is not None:
                split_scheme[i]["train_period"] = (
                    self.dt_array[train_start_idx],
                    self.dt_array[train_end_idx],
                )
                split_scheme[i]["test_period"] = (
                    self.dt_array[train_end_idx + 1],
                    self.dt_array[train_end_idx + self.forecast_len],
                )

        self._split_scheme = split_scheme
        # enforce n_splits to match scheme in case scheme is determined by min_train_len
        self.n_splits = len(split_scheme)

    def get_scheme(self):
        return deepcopy(self._split_scheme)

    def split(self):
        """
        Returns
        -------
        iterables with (train_df, test_df, scheme, split_key) where
        train_df : pd.DataFrame
            data split for training
        test_df : pd.DataFrame
            data split for testing/validation
        scheme : dict
            derived from self._split_scheme
        split_key : int
             index of the iteration
        """
        if self.date_col is None:
            for split_key, scheme in self._split_scheme.items():
                train_df = self.df.iloc[
                    scheme[TimeSeriesSplitSchemeKeys.TRAIN_IDX.value], :
                ].reset_index(drop=True)
                test_df = self.df.iloc[
                    scheme[TimeSeriesSplitSchemeKeys.TEST_IDX.value], :
                ].reset_index(drop=True)

                yield train_df, test_df, scheme, split_key
        else:
            for split_key, scheme in self._split_scheme.items():
                train_df = self.df.loc[
                    (self.df[self.date_col] >= scheme["train_period"][0])
                    & (self.df[self.date_col] <= scheme["train_period"][1]),
                    :,
                ].reset_index(drop=True)
                test_df = self.df.loc[
                    (self.df[self.date_col] >= scheme["test_period"][0])
                    & (self.df[self.date_col] <= scheme["test_period"][1]),
                    :,
                ].reset_index(drop=True)

                yield train_df, test_df, scheme, split_key

    # TODO: adapt to date col if provided
    def __str__(self):
        message = ""
        for idx, scheme in self._split_scheme.items():
            # print train/test start/end indices
            tr_start = list(scheme[TimeSeriesSplitSchemeKeys.TRAIN_IDX.value])[0]
            tr_end = list(scheme[TimeSeriesSplitSchemeKeys.TRAIN_IDX.value])[-1]
            tt_start = list(scheme[TimeSeriesSplitSchemeKeys.TEST_IDX.value])[0]
            tt_end = list(scheme[TimeSeriesSplitSchemeKeys.TEST_IDX.value])[-1]
            message += (
                f"\n------------ Fold: ({idx + 1} / {self.n_splits})------------\n"
            )
            if self.date_col is None:
                message += f"Train start index: {tr_start} Train end index: {tr_end}\n"
                message += f"Test start index: {tt_start} Test end index: {tt_end}\n"
            else:
                tr_start_date = scheme["train_period"][0]
                tr_end_date = scheme["train_period"][1]
                tt_start_date = scheme["test_period"][0]
                tt_end_date = scheme["test_period"][1]

                message += (
                    f"Train start date: {tr_start_date} Train end date: {tr_end_date}\n"
                )
                message += (
                    f"Test start date: {tt_start_date} Test end date: {tt_end_date}\n"
                )
        return message

    @orbit_style_decorator
    def plot(self, fig_width=20, show_index=False, strftime_fmt="%Y-%m-%d"):
        """
        Parameters
        ----------
        fig_width : float
        show_index : bool
        strftime_fmt : str

        Returns
        -------
        matplotlib axes object
        """
        _, ax = plt.subplots(figsize=(fig_width, self.n_splits))
        # visualize the train/test windows for each split
        tr_start = list()
        tr_len = list()
        # technically should be just self.forecast_len
        tt_len = list()
        yticks = list(range(self.n_splits))
        for idx, scheme in self._split_scheme.items():
            # fill in indices with the training/test groups
            tr_start.append(list(scheme[TimeSeriesSplitSchemeKeys.TRAIN_IDX.value])[0])
            tr_len.append(len(list(scheme[TimeSeriesSplitSchemeKeys.TRAIN_IDX.value])))
            tt_len.append(self.forecast_len)

        tr_start = np.array(tr_start)
        tr_len = np.array(tr_len)

        # ax.barh(yticks, tr_start, align='center', height=.5, color='black', alpha=0.5)
        ax.barh(
            yticks,
            tr_len,
            align="center",
            height=0.5,
            left=tr_start,
            color=OrbitPal.BLUE.value,
            label="train",
        )
        ax.barh(
            yticks,
            tt_len,
            align="center",
            height=0.5,
            left=tr_start + tr_len,
            color=OrbitPal.ORANGE.value,
            label="test",
        )

        if not show_index and self.date_col is not None:
            xticks_loc = np.array(ax.get_xticks(), dtype=int)
            new_xticks_loc = np.linspace(
                0, len(self.dt_array) - 1, num=len(xticks_loc)
            ).astype(int)
            dt_xticks = self.dt_array[new_xticks_loc]
            dt_xticks = dt_xticks.strftime(strftime_fmt)
            ax.set_xticks(new_xticks_loc)
            ax.set_xticklabels(dt_xticks)

        # some formatting parameters
        middle = 15
        large = 20

        ax.set_yticks(yticks)
        ax.set_ylabel("Split #", fontsize=large)
        ax.invert_yaxis()
        # ax.grid(which="both", color='grey', alpha=0.5)
        ax.tick_params(axis="x", which="major", labelsize=middle)
        ax.set_title("Train/Test Split Scheme", fontsize=large)
        return ax


class BackTester(object):
    """Used to iteratively fit model on a given data splitter"""

    _default_metrics = [smape, wmape, mape, mse, mae, rmsse]

    def __init__(self, model, df, **splitter_kwargs):
        self.model = model
        self.df = df

        self._splitter_args = splitter_kwargs

        # create splitter object to split data
        self._splitter = None
        self._set_splitter()

        # init private vars
        self._n_splits = 0
        self._set_n_splits()
        self._test_actual = []
        self._test_prediction = []
        self._train_actual = []
        self._train_prediction = []

<<<<<<< HEAD
        # init df for actual and predictions
        self._predicted_df = pd.DataFrame(
            {},
            columns=[
                BacktestFitKeys.DATE.value,
                BacktestFitKeys.SPLIT_KEY.value,
                BacktestFitKeys.TRAIN_FLAG.value,
                BacktestFitKeys.ACTUAL.value,
                BacktestFitKeys.PREDICTED.value,
            ],
        )
=======
        # # init df for actual and predictions
        # self._predicted_df = pd.DataFrame(
        #     {}, columns=[
        #         BacktestFitKeys.DATE.value,
        #         BacktestFitKeys.SPLIT_KEY.value,
        #         BacktestFitKeys.TRAIN_FLAG.value,
        #         BacktestFitKeys.ACTUAL.value,
        #         BacktestFitKeys.PREDICTED.value
        #     ]
        # )
>>>>>>> c75d7e80

        # score df
        self._score_df = pd.DataFrame()

        self._fitted_models = list()
        self._splitter_scheme = list()

    def _make_splitter(self):
        df = self.df
        date_col = self.model.date_col
        splitter_args = self._splitter_args
        splitter = TimeSeriesSplitter(df=df, date_col=date_col, **splitter_args)
        return splitter

    def _set_splitter(self):
        self._splitter = self._make_splitter()

    def get_splitter(self):
        return deepcopy(self._splitter)

    def _set_n_splits(self):
        split_scheme = self._splitter.get_scheme()
        n_splits = len(split_scheme.keys())
        self._n_splits = n_splits

    def fit_predict(self):
        """Fit and predict on each data split and set predicted_df

        Since this part of the backtesting is generally the most expensive, BackTester
        breaks up fit/predict and scoring into two separate calls

        Returns
        -------
        None

        """
        splitter = self._splitter
        model = self.model
        response_col = model.response_col
        date_col = model.date_col
        output_res = list()
        for train_df, test_df, scheme, key in splitter.split():
            model_copy = deepcopy(model)
            model_copy.fit(train_df)
            train_predictions = model_copy.predict(train_df)
            test_predictions = model_copy.predict(test_df)
            all_pred_cols = [x for x in train_predictions.columns if x != date_col]

            # set attributes
            self._fitted_models.append(model_copy)
            self._splitter_scheme.append(scheme)
            self._test_actual = np.concatenate(
                (self._test_actual, test_df[response_col].to_numpy())
            )
            self._test_prediction = np.concatenate(
                (
                    self._test_prediction,
                    test_predictions[BacktestFitKeys.PREDICTED.value].to_numpy(),
                )
            )
            self._train_actual = np.concatenate(
                (self._train_actual, train_df[response_col].to_numpy())
            )
            self._train_prediction = np.concatenate(
                (
                    self._train_prediction,
                    train_predictions[BacktestFitKeys.PREDICTED.value].to_numpy(),
                )
            )

            # set df attribute
            # join train
<<<<<<< HEAD
            train_dates = train_df[date_col].rename(
                BacktestFitKeys.DATE.value, axis="columns"
            )
            train_response = train_df[response_col].rename(
                BacktestFitKeys.ACTUAL.value, axis="columns"
            )
=======
            train_dates = train_df[date_col].rename(BacktestFitKeys.DATE.value)
            train_response = train_df[response_col].rename(BacktestFitKeys.ACTUAL.value)
>>>>>>> c75d7e80
            train_values = pd.concat(
                (train_dates, train_response, train_predictions[all_pred_cols]), axis=1
            )
            train_values[BacktestFitKeys.TRAIN_FLAG.value] = True
            # join test
<<<<<<< HEAD
            test_dates = test_df[date_col].rename(
                BacktestFitKeys.DATE.value, axis="columns"
            )
            test_response = test_df[response_col].rename(
                BacktestFitKeys.ACTUAL.value, axis="columns"
            )
=======
            test_dates = test_df[date_col].rename(BacktestFitKeys.DATE.value)
            test_response = test_df[response_col].rename(BacktestFitKeys.ACTUAL.value)
>>>>>>> c75d7e80
            test_values = pd.concat(
                (test_dates, test_response, test_predictions[all_pred_cols]), axis=1
            )
            test_values[BacktestFitKeys.TRAIN_FLAG.value] = False
            # union train/test
            both_values = pd.concat((train_values, test_values), axis=0)
            both_values[BacktestFitKeys.SPLIT_KEY.value] = key
<<<<<<< HEAD
            # union each splits
            self._predicted_df = pd.concat(
                (self._predicted_df, both_values), axis=0
            ).reset_index(drop=True)
            # recast to expected dtype
            self._predicted_df[BacktestFitKeys.TRAIN_FLAG.value] = self._predicted_df[
                BacktestFitKeys.TRAIN_FLAG.value
            ].astype("bool")
            self._predicted_df[BacktestFitKeys.SPLIT_KEY.value] = self._predicted_df[
                BacktestFitKeys.SPLIT_KEY.value
            ].astype("int16")
=======
            output_res.append(both_values)
        # union each splits
        self._predicted_df = pd.concat(output_res, axis=0).reset_index(drop=True)
        # # recast to expected dtype
        # self._predicted_df[BacktestFitKeys.TRAIN_FLAG.value] = \
        #     self._predicted_df[BacktestFitKeys.TRAIN_FLAG.value].astype('bool')
        # self._predicted_df[BacktestFitKeys.SPLIT_KEY.value] = \
        #     self._predicted_df[BacktestFitKeys.SPLIT_KEY.value].astype('int16')
>>>>>>> c75d7e80

    def get_predicted_df(self):
        return self._predicted_df.copy()

    def get_fitted_models(self):
        return deepcopy(self._fitted_models)

    def get_scheme(self):
        return deepcopy(self._splitter_scheme)

    def plot_scheme(self, **kwargs):
        """Plot embedded scheme within the backtester object"""
        self._splitter.plot(**kwargs)

    @staticmethod
    def _get_metric_callable_signature(metric_callable):
        metric_args = inspect.getfullargspec(metric_callable)
        args = metric_args.args
        return set(args)

    def _validate_metric_callables(self, metrics):
        for metric in metrics:
            metric_signature = self._get_metric_callable_signature(metric)
            if metric_signature == {
                BacktestFitKeys.ACTUAL.value,
                BacktestFitKeys.PREDICTED.value,
            }:
                continue
            elif metric_signature.issubset(
                {
                    BacktestFitKeys.TEST_ACTUAL.value,
                    BacktestFitKeys.TEST_PREDICTED.value,
                    BacktestFitKeys.TRAIN_ACTUAL.value,
                    BacktestFitKeys.TRAIN_PREDICTED.value,
                }
            ):
                continue
            else:
                raise BacktestException(
                    "metric callable does not have a supported function signature"
                )

    def _evaluate_test_metric(self, metric):
        # signature already validated in `self._validate_metric_callable()` so the following
        # values for metric_signature already are only for valid signatures
        metric_signature = self._get_metric_callable_signature(metric)
        if metric_signature == {
            BacktestFitKeys.ACTUAL.value,
            BacktestFitKeys.PREDICTED.value,
        }:
            eval_out = metric(
                actual=self._test_actual, prediction=self._test_prediction
            )
        else:
            # get signature and match with the private attributes respectively
            # mainly used for cases we need training data into test metrics
            # such as rmsse etc.
            _valid_args = [
                "_" + x for x in metric_signature
            ]  # add leading underscore to found signatures
            valid_arg_vals = [
                getattr(self, x) for x in _valid_args
            ]  # get private variable eg `self._test_actual`
            # dictionary of metric args and arg value
            valid_kwargs = {k: v for k, v in zip(metric_signature, valid_arg_vals)}
            eval_out = metric(**valid_kwargs)

        return eval_out

    def score(self, metrics=None, include_training_metrics=False):
        """Scores predictions using the provided list of metrics

        The following criteria must be met to be a valid callable

        1. All metric callables are required to have `actual` and `predicted` as its input signature. In the case
        that the metric relies on both data from training and testing, it must have `test_actual` and `test_predicted`
        as its input signature and optionally `train_actual` and/or `train_predicted`.

        2. All callables must return a scalar evaluation value

        Parameters
        ----------
        metrics : list
            list of callables for metric evaluation. If None, default to using all
            built-in BackTester metrics. See `BackTester._default_metrics`
        include_training_metrics : bool
            If True, also perform metrics evaluation on training data. Evaluation will only include
            metric callables with `actual` and `predicted` args and will ignore callables with extended args.
            Default, False.

        """
        if metrics is None:
            metrics = self._default_metrics
        elif not isinstance(metrics, list):
            metrics = [metrics]

        self._validate_metric_callables(metrics)

        # test data metrics
        eval_out_list = list()

        for metric in metrics:
            eval_out = self._evaluate_test_metric(metric)
            eval_out_list.append(eval_out)

        metrics_str = [x.__name__ for x in metrics]  # metric names string
        self._score_df = pd.DataFrame(
            metrics_str, columns=[BacktestFitKeys.METRIC_NAME.value]
        )
        self._score_df[BacktestFitKeys.METRIC_VALUES.value] = eval_out_list
        self._score_df[BacktestFitKeys.TRAIN_METRIC_FLAG.value] = False

        # for metric evaluation with combined train and test
        if include_training_metrics:
            # only supports simple metrics function signature
            metrics = list(
                filter(
                    lambda x: self._get_metric_callable_signature(x)
                    == {BacktestFitKeys.ACTUAL.value, BacktestFitKeys.PREDICTED.value},
                    metrics,
                )
            )
            train_eval_out_list = list()
            for metric in metrics:
                eval_out = metric(
                    actual=self._train_actual, prediction=self._train_prediction
                )
                train_eval_out_list.append(eval_out)

            metrics_str = [x.__name__ for x in metrics]  # metric names string
            train_score_df = pd.DataFrame(
                metrics_str, columns=[BacktestFitKeys.METRIC_NAME.value]
            )
            train_score_df[BacktestFitKeys.METRIC_VALUES.value] = train_eval_out_list
            train_score_df[BacktestFitKeys.TRAIN_METRIC_FLAG.value] = True

            self._score_df = pd.concat(
                (self._score_df, train_score_df), axis=0
            ).reset_index(drop=True)

        return self._score_df.copy()<|MERGE_RESOLUTION|>--- conflicted
+++ resolved
@@ -14,16 +14,8 @@
 class TimeSeriesSplitter(object):
     """Cross validation splitter for time series data"""
 
-    def __init__(
-        self,
-        df,
-        forecast_len=1,
-        incremental_len=None,
-        n_splits=None,
-        min_train_len=None,
-        window_type="expanding",
-        date_col=None,
-    ):
+    def __init__(self, df, forecast_len=1, incremental_len=None, n_splits=None, min_train_len=None,
+                 window_type='expanding', date_col=None):
         """Initializes object with DataFrame and splits data
 
         Parameters
@@ -89,41 +81,37 @@
             # if self.n_splits == 1:
             #     # set incremental_len internally if it's None
             #     # this is just to dodge error and it's not used actually
-            self.min_train_len = (
-                self._full_len
-                - self.forecast_len
-                - (self.n_splits - 1) * self.incremental_len
-            )
+            self.min_train_len = \
+                self._full_len - self.forecast_len - (self.n_splits - 1) * self.incremental_len
 
     def _validate_params(self):
         if self.min_train_len is None and self.n_splits is None:
-            raise BacktestException("min_train_len and n_splits cannot both be None...")
+            raise BacktestException('min_train_len and n_splits cannot both be None...')
 
         if self.window_type not in [
             TimeSeriesSplitSchemeKeys.SPLIT_TYPE_EXPANDING.value,
-            TimeSeriesSplitSchemeKeys.SPLIT_TYPE_ROLLING.value,
+            TimeSeriesSplitSchemeKeys.SPLIT_TYPE_ROLLING.value
         ]:
-            raise BacktestException("unknown window type...")
+            raise BacktestException('unknown window type...')
 
         # forecast length invalid
         if self.forecast_len <= 0:
-            raise BacktestException("holdout period length must be positive...")
+            raise BacktestException('holdout period length must be positive...')
 
         # train + test length cannot be longer than df length
         if self.min_train_len + self.forecast_len > self._full_len:
-            raise BacktestException(
-                "required time span is more than the full data frame..."
-            )
+            raise BacktestException('required time span is more than the full data frame...')
 
         if self.n_splits is not None and self.n_splits < 1:
-            raise BacktestException("n_split must be a positive number")
+            raise BacktestException('n_split must be a positive number')
 
         if self.date_col:
             if self.date_col not in self.df.columns:
-                raise BacktestException("date_col not found in df provided.")
+                raise BacktestException('date_col not found in df provided.')
 
     def _set_split_scheme(self):
-        """set meta data of ways to split train and test set"""
+        """ set meta data of ways to split train and test set
+        """
         test_end_min = self.min_train_len - 1
         test_end_max = self._full_len - self.forecast_len
         test_seq = range(test_end_min, test_end_max, self.incremental_len)
@@ -134,28 +122,18 @@
         # in date periods representation, both bound are inclusive to work around limitation on df[date_col][idx]
         for i, train_end_idx in enumerate(test_seq):
             split_scheme[i] = {}
-            train_start_idx = (
-                train_end_idx - self.min_train_len + 1
-                if self.window_type
-                == TimeSeriesSplitSchemeKeys.SPLIT_TYPE_ROLLING.value
-                else 0
-            )
+            train_start_idx = train_end_idx - self.min_train_len + 1 \
+                if self.window_type == TimeSeriesSplitSchemeKeys.SPLIT_TYPE_ROLLING.value else 0
             split_scheme[i][TimeSeriesSplitSchemeKeys.TRAIN_IDX.value] = range(
-                train_start_idx, train_end_idx + 1
-            )
+                train_start_idx, train_end_idx + 1)
             split_scheme[i][TimeSeriesSplitSchemeKeys.TEST_IDX.value] = range(
-                train_end_idx + 1, train_end_idx + self.forecast_len + 1
-            )
+                train_end_idx + 1, train_end_idx + self.forecast_len + 1)
 
             if self.date_col is not None:
-                split_scheme[i]["train_period"] = (
-                    self.dt_array[train_start_idx],
-                    self.dt_array[train_end_idx],
-                )
-                split_scheme[i]["test_period"] = (
-                    self.dt_array[train_end_idx + 1],
-                    self.dt_array[train_end_idx + self.forecast_len],
-                )
+                split_scheme[i]['train_period'] = (
+                    self.dt_array[train_start_idx], self.dt_array[train_end_idx])
+                split_scheme[i]['test_period'] = (
+                    self.dt_array[train_end_idx + 1], self.dt_array[train_end_idx + self.forecast_len])
 
         self._split_scheme = split_scheme
         # enforce n_splits to match scheme in case scheme is determined by min_train_len
@@ -180,26 +158,20 @@
         """
         if self.date_col is None:
             for split_key, scheme in self._split_scheme.items():
-                train_df = self.df.iloc[
-                    scheme[TimeSeriesSplitSchemeKeys.TRAIN_IDX.value], :
-                ].reset_index(drop=True)
-                test_df = self.df.iloc[
-                    scheme[TimeSeriesSplitSchemeKeys.TEST_IDX.value], :
-                ].reset_index(drop=True)
+                train_df = self.df.iloc[scheme[TimeSeriesSplitSchemeKeys.TRAIN_IDX.value], :] \
+                    .reset_index(drop=True)
+                test_df = self.df.iloc[scheme[TimeSeriesSplitSchemeKeys.TEST_IDX.value], :] \
+                    .reset_index(drop=True)
 
                 yield train_df, test_df, scheme, split_key
         else:
             for split_key, scheme in self._split_scheme.items():
                 train_df = self.df.loc[
-                    (self.df[self.date_col] >= scheme["train_period"][0])
-                    & (self.df[self.date_col] <= scheme["train_period"][1]),
-                    :,
-                ].reset_index(drop=True)
+                           (self.df[self.date_col] >= scheme['train_period'][0]) &
+                           (self.df[self.date_col] <= scheme['train_period'][1]), :].reset_index(drop=True)
                 test_df = self.df.loc[
-                    (self.df[self.date_col] >= scheme["test_period"][0])
-                    & (self.df[self.date_col] <= scheme["test_period"][1]),
-                    :,
-                ].reset_index(drop=True)
+                           (self.df[self.date_col] >= scheme['test_period'][0]) &
+                           (self.df[self.date_col] <= scheme['test_period'][1]), :].reset_index(drop=True)
 
                 yield train_df, test_df, scheme, split_key
 
@@ -212,24 +184,18 @@
             tr_end = list(scheme[TimeSeriesSplitSchemeKeys.TRAIN_IDX.value])[-1]
             tt_start = list(scheme[TimeSeriesSplitSchemeKeys.TEST_IDX.value])[0]
             tt_end = list(scheme[TimeSeriesSplitSchemeKeys.TEST_IDX.value])[-1]
-            message += (
-                f"\n------------ Fold: ({idx + 1} / {self.n_splits})------------\n"
-            )
+            message += f"\n------------ Fold: ({idx + 1} / {self.n_splits})------------\n"
             if self.date_col is None:
                 message += f"Train start index: {tr_start} Train end index: {tr_end}\n"
                 message += f"Test start index: {tt_start} Test end index: {tt_end}\n"
             else:
-                tr_start_date = scheme["train_period"][0]
-                tr_end_date = scheme["train_period"][1]
-                tt_start_date = scheme["test_period"][0]
-                tt_end_date = scheme["test_period"][1]
-
-                message += (
-                    f"Train start date: {tr_start_date} Train end date: {tr_end_date}\n"
-                )
-                message += (
-                    f"Test start date: {tt_start_date} Test end date: {tt_end_date}\n"
-                )
+                tr_start_date = scheme['train_period'][0]
+                tr_end_date = scheme['train_period'][1]
+                tt_start_date = scheme['test_period'][0]
+                tt_end_date = scheme['test_period'][1]
+
+                message += f"Train start date: {tr_start_date} Train end date: {tr_end_date}\n"
+                message += f"Test start date: {tt_start_date} Test end date: {tt_end_date}\n"
         return message
 
     @orbit_style_decorator
@@ -254,38 +220,26 @@
         yticks = list(range(self.n_splits))
         for idx, scheme in self._split_scheme.items():
             # fill in indices with the training/test groups
-            tr_start.append(list(scheme[TimeSeriesSplitSchemeKeys.TRAIN_IDX.value])[0])
-            tr_len.append(len(list(scheme[TimeSeriesSplitSchemeKeys.TRAIN_IDX.value])))
+            tr_start.append(
+                list(scheme[TimeSeriesSplitSchemeKeys.TRAIN_IDX.value])[0]
+            )
+            tr_len.append(len(
+                list(scheme[TimeSeriesSplitSchemeKeys.TRAIN_IDX.value]))
+            )
             tt_len.append(self.forecast_len)
 
         tr_start = np.array(tr_start)
         tr_len = np.array(tr_len)
 
         # ax.barh(yticks, tr_start, align='center', height=.5, color='black', alpha=0.5)
-        ax.barh(
-            yticks,
-            tr_len,
-            align="center",
-            height=0.5,
-            left=tr_start,
-            color=OrbitPal.BLUE.value,
-            label="train",
-        )
-        ax.barh(
-            yticks,
-            tt_len,
-            align="center",
-            height=0.5,
-            left=tr_start + tr_len,
-            color=OrbitPal.ORANGE.value,
-            label="test",
-        )
+        ax.barh(yticks, tr_len, align='center', height=.5, left=tr_start, color=OrbitPal.BLUE.value,
+                label='train')
+        ax.barh(yticks, tt_len, align='center', height=.5, left=tr_start + tr_len, color=OrbitPal.ORANGE.value,
+                label='test')
 
         if not show_index and self.date_col is not None:
             xticks_loc = np.array(ax.get_xticks(), dtype=int)
-            new_xticks_loc = np.linspace(
-                0, len(self.dt_array) - 1, num=len(xticks_loc)
-            ).astype(int)
+            new_xticks_loc = np.linspace(0, len(self.dt_array) - 1, num=len(xticks_loc)).astype(int)
             dt_xticks = self.dt_array[new_xticks_loc]
             dt_xticks = dt_xticks.strftime(strftime_fmt)
             ax.set_xticks(new_xticks_loc)
@@ -306,7 +260,6 @@
 
 class BackTester(object):
     """Used to iteratively fit model on a given data splitter"""
-
     _default_metrics = [smape, wmape, mape, mse, mae, rmsse]
 
     def __init__(self, model, df, **splitter_kwargs):
@@ -327,19 +280,6 @@
         self._train_actual = []
         self._train_prediction = []
 
-<<<<<<< HEAD
-        # init df for actual and predictions
-        self._predicted_df = pd.DataFrame(
-            {},
-            columns=[
-                BacktestFitKeys.DATE.value,
-                BacktestFitKeys.SPLIT_KEY.value,
-                BacktestFitKeys.TRAIN_FLAG.value,
-                BacktestFitKeys.ACTUAL.value,
-                BacktestFitKeys.PREDICTED.value,
-            ],
-        )
-=======
         # # init df for actual and predictions
         # self._predicted_df = pd.DataFrame(
         #     {}, columns=[
@@ -350,7 +290,6 @@
         #         BacktestFitKeys.PREDICTED.value
         #     ]
         # )
->>>>>>> c75d7e80
 
         # score df
         self._score_df = pd.DataFrame()
@@ -397,79 +336,35 @@
             model_copy.fit(train_df)
             train_predictions = model_copy.predict(train_df)
             test_predictions = model_copy.predict(test_df)
-            all_pred_cols = [x for x in train_predictions.columns if x != date_col]
+            all_pred_cols = [x for x in train_predictions.columns if x!= date_col]
 
             # set attributes
             self._fitted_models.append(model_copy)
             self._splitter_scheme.append(scheme)
-            self._test_actual = np.concatenate(
-                (self._test_actual, test_df[response_col].to_numpy())
-            )
+            self._test_actual = np.concatenate((self._test_actual, test_df[response_col].to_numpy()))
             self._test_prediction = np.concatenate(
-                (
-                    self._test_prediction,
-                    test_predictions[BacktestFitKeys.PREDICTED.value].to_numpy(),
-                )
-            )
+                (self._test_prediction, test_predictions[BacktestFitKeys.PREDICTED.value].to_numpy()))
             self._train_actual = np.concatenate(
-                (self._train_actual, train_df[response_col].to_numpy())
-            )
+                (self._train_actual, train_df[response_col].to_numpy()))
             self._train_prediction = np.concatenate(
-                (
-                    self._train_prediction,
-                    train_predictions[BacktestFitKeys.PREDICTED.value].to_numpy(),
-                )
-            )
+                (self._train_prediction, train_predictions[BacktestFitKeys.PREDICTED.value].to_numpy()))
 
             # set df attribute
             # join train
-<<<<<<< HEAD
-            train_dates = train_df[date_col].rename(
-                BacktestFitKeys.DATE.value, axis="columns"
-            )
-            train_response = train_df[response_col].rename(
-                BacktestFitKeys.ACTUAL.value, axis="columns"
-            )
-=======
             train_dates = train_df[date_col].rename(BacktestFitKeys.DATE.value)
             train_response = train_df[response_col].rename(BacktestFitKeys.ACTUAL.value)
->>>>>>> c75d7e80
             train_values = pd.concat(
-                (train_dates, train_response, train_predictions[all_pred_cols]), axis=1
-            )
+                (train_dates, train_response, train_predictions[all_pred_cols]), axis=1)
             train_values[BacktestFitKeys.TRAIN_FLAG.value] = True
             # join test
-<<<<<<< HEAD
-            test_dates = test_df[date_col].rename(
-                BacktestFitKeys.DATE.value, axis="columns"
-            )
-            test_response = test_df[response_col].rename(
-                BacktestFitKeys.ACTUAL.value, axis="columns"
-            )
-=======
             test_dates = test_df[date_col].rename(BacktestFitKeys.DATE.value)
             test_response = test_df[response_col].rename(BacktestFitKeys.ACTUAL.value)
->>>>>>> c75d7e80
             test_values = pd.concat(
-                (test_dates, test_response, test_predictions[all_pred_cols]), axis=1
-            )
+                (test_dates, test_response, test_predictions[all_pred_cols]), axis=1)
             test_values[BacktestFitKeys.TRAIN_FLAG.value] = False
             # union train/test
             both_values = pd.concat((train_values, test_values), axis=0)
             both_values[BacktestFitKeys.SPLIT_KEY.value] = key
-<<<<<<< HEAD
-            # union each splits
-            self._predicted_df = pd.concat(
-                (self._predicted_df, both_values), axis=0
-            ).reset_index(drop=True)
-            # recast to expected dtype
-            self._predicted_df[BacktestFitKeys.TRAIN_FLAG.value] = self._predicted_df[
-                BacktestFitKeys.TRAIN_FLAG.value
-            ].astype("bool")
-            self._predicted_df[BacktestFitKeys.SPLIT_KEY.value] = self._predicted_df[
-                BacktestFitKeys.SPLIT_KEY.value
-            ].astype("int16")
-=======
             output_res.append(both_values)
         # union each splits
         self._predicted_df = pd.concat(output_res, axis=0).reset_index(drop=True)
@@ -478,7 +373,6 @@
         #     self._predicted_df[BacktestFitKeys.TRAIN_FLAG.value].astype('bool')
         # self._predicted_df[BacktestFitKeys.SPLIT_KEY.value] = \
         #     self._predicted_df[BacktestFitKeys.SPLIT_KEY.value].astype('int16')
->>>>>>> c75d7e80
 
     def get_predicted_df(self):
         return self._predicted_df.copy()
@@ -490,7 +384,7 @@
         return deepcopy(self._splitter_scheme)
 
     def plot_scheme(self, **kwargs):
-        """Plot embedded scheme within the backtester object"""
+        """ Plot embedded scheme within the backtester object"""
         self._splitter.plot(**kwargs)
 
     @staticmethod
@@ -502,46 +396,30 @@
     def _validate_metric_callables(self, metrics):
         for metric in metrics:
             metric_signature = self._get_metric_callable_signature(metric)
-            if metric_signature == {
-                BacktestFitKeys.ACTUAL.value,
-                BacktestFitKeys.PREDICTED.value,
-            }:
+            if metric_signature == {BacktestFitKeys.ACTUAL.value, BacktestFitKeys.PREDICTED.value}:
                 continue
-            elif metric_signature.issubset(
-                {
-                    BacktestFitKeys.TEST_ACTUAL.value,
-                    BacktestFitKeys.TEST_PREDICTED.value,
-                    BacktestFitKeys.TRAIN_ACTUAL.value,
-                    BacktestFitKeys.TRAIN_PREDICTED.value,
-                }
-            ):
+            elif metric_signature.issubset({
+                BacktestFitKeys.TEST_ACTUAL.value,
+                BacktestFitKeys.TEST_PREDICTED.value,
+                BacktestFitKeys.TRAIN_ACTUAL.value,
+                BacktestFitKeys.TRAIN_PREDICTED.value
+            }):
                 continue
             else:
-                raise BacktestException(
-                    "metric callable does not have a supported function signature"
-                )
+                raise BacktestException("metric callable does not have a supported function signature")
 
     def _evaluate_test_metric(self, metric):
         # signature already validated in `self._validate_metric_callable()` so the following
         # values for metric_signature already are only for valid signatures
         metric_signature = self._get_metric_callable_signature(metric)
-        if metric_signature == {
-            BacktestFitKeys.ACTUAL.value,
-            BacktestFitKeys.PREDICTED.value,
-        }:
-            eval_out = metric(
-                actual=self._test_actual, prediction=self._test_prediction
-            )
+        if metric_signature == {BacktestFitKeys.ACTUAL.value, BacktestFitKeys.PREDICTED.value}:
+            eval_out = metric(actual=self._test_actual, prediction=self._test_prediction)
         else:
             # get signature and match with the private attributes respectively
             # mainly used for cases we need training data into test metrics
             # such as rmsse etc.
-            _valid_args = [
-                "_" + x for x in metric_signature
-            ]  # add leading underscore to found signatures
-            valid_arg_vals = [
-                getattr(self, x) for x in _valid_args
-            ]  # get private variable eg `self._test_actual`
+            _valid_args = ['_' + x for x in metric_signature]  # add leading underscore to found signatures
+            valid_arg_vals = [getattr(self, x) for x in _valid_args]  # get private variable eg `self._test_actual`
             # dictionary of metric args and arg value
             valid_kwargs = {k: v for k, v in zip(metric_signature, valid_arg_vals)}
             eval_out = metric(**valid_kwargs)
@@ -585,38 +463,28 @@
             eval_out_list.append(eval_out)
 
         metrics_str = [x.__name__ for x in metrics]  # metric names string
-        self._score_df = pd.DataFrame(
-            metrics_str, columns=[BacktestFitKeys.METRIC_NAME.value]
-        )
+        self._score_df = pd.DataFrame(metrics_str, columns=[BacktestFitKeys.METRIC_NAME.value])
         self._score_df[BacktestFitKeys.METRIC_VALUES.value] = eval_out_list
         self._score_df[BacktestFitKeys.TRAIN_METRIC_FLAG.value] = False
 
         # for metric evaluation with combined train and test
         if include_training_metrics:
             # only supports simple metrics function signature
-            metrics = list(
-                filter(
-                    lambda x: self._get_metric_callable_signature(x)
-                    == {BacktestFitKeys.ACTUAL.value, BacktestFitKeys.PREDICTED.value},
-                    metrics,
-                )
-            )
+            metrics = list(filter(
+                lambda x: self._get_metric_callable_signature(x) == {
+                    BacktestFitKeys.ACTUAL.value, BacktestFitKeys.PREDICTED.value},
+                metrics
+            ))
             train_eval_out_list = list()
             for metric in metrics:
-                eval_out = metric(
-                    actual=self._train_actual, prediction=self._train_prediction
-                )
+                eval_out = metric(actual=self._train_actual, prediction=self._train_prediction)
                 train_eval_out_list.append(eval_out)
 
             metrics_str = [x.__name__ for x in metrics]  # metric names string
-            train_score_df = pd.DataFrame(
-                metrics_str, columns=[BacktestFitKeys.METRIC_NAME.value]
-            )
+            train_score_df = pd.DataFrame(metrics_str, columns=[BacktestFitKeys.METRIC_NAME.value])
             train_score_df[BacktestFitKeys.METRIC_VALUES.value] = train_eval_out_list
             train_score_df[BacktestFitKeys.TRAIN_METRIC_FLAG.value] = True
 
-            self._score_df = pd.concat(
-                (self._score_df, train_score_df), axis=0
-            ).reset_index(drop=True)
+            self._score_df = pd.concat((self._score_df, train_score_df), axis=0).reset_index(drop=True)
 
         return self._score_df.copy()