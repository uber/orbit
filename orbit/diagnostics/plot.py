--- conflicted
+++ resolved
@@ -645,17 +645,6 @@
 
 @orbit_style_decorator
 def params_comparison_boxplot(
-<<<<<<< HEAD
-        model_name_list,
-        data_list,
-        label_list,
-        color_list=sns.color_palette(),
-        title="Params Comparison",
-        fig_size=(10, 6),
-        box_width=0.1,
-        box_distance=0.2,
-        showfliers=False,
-=======
     data,
     var_names,
     model_names,
@@ -665,7 +654,6 @@
     box_width=0.1,
     box_distance=0.2,
     showfliers=False,
->>>>>>> c251b700
 ):
     """compare the distribution of parameters from different models uisng a boxplot.
     Parameters:
