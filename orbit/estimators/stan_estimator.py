--- conflicted
+++ resolved
@@ -8,23 +8,15 @@
 from ..utils.general import update_dict
 from ..utils.logger import get_logger
 from ..utils.set_cmdstan_path import set_cmdstan_path
-<<<<<<< HEAD
-from ..utils.stan import get_compiled_stan_model, suppress_stdout_stderr
+from ..utils.stan import get_compiled_stan_model
 from .base_estimator import BaseEstimator
-=======
->>>>>>> 0ca0caf8
 
 logger = get_logger("orbit")
 
 # Make sure models are using the right cmdstan folder
-<<<<<<< HEAD
 set_cmdstan_path()
 
 
-=======
-# set_cmdstan_path()
-   
->>>>>>> 0ca0caf8
 class StanEstimator(BaseEstimator):
     """Abstract StanEstimator with shared args for all StanEstimator child classes
 
