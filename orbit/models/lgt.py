--- conflicted
+++ resolved
@@ -117,13 +117,6 @@
         self._regular_regressor_col = list()
         self._regular_regressor_beta_prior = list()
         self._regular_regressor_sigma_prior = list()
-<<<<<<< HEAD
-
-=======
-        # internal regressor_col to maintain column ordering on prediction
-        self._regressor_col = list()
-        # depends on seasonality length
-        self._init_values = None
 
         # set static data attributes
         self._set_static_data_attributes()
@@ -141,7 +134,7 @@
         self._response = None
         self._num_of_observations = None
         self._cauchy_sd = None
->>>>>>> 95cc75c6
+
         # regression data
         self._regular_regressor_matrix = None
         self._positive_regressor_matrix = None
@@ -217,19 +210,8 @@
                 self._regular_regressor_beta_prior.append(self._regressor_beta_prior[index])
                 self._regular_regressor_sigma_prior.append(self._regressor_sigma_prior[index])
 
-<<<<<<< HEAD
         self._regressor_col = self._positive_regressor_col + self._negative_regressor_col + \
                               self._regular_regressor_col
-=======
-        self._regressor_col = self._positive_regressor_col + self._regular_regressor_col
-
-    def _set_with_mcmc(self):
-        estimator_type = self.estimator_type
-        # set `_with_mcmc` attribute based on estimator type
-        # if no attribute for _is_mcmc_estimator, default to False
-        if getattr(estimator_type, '_is_mcmc_estimator', False):
-            self._with_mcmc = 1
->>>>>>> 95cc75c6
 
     def _set_static_data_attributes(self):
         super()._set_static_data_attributes()
