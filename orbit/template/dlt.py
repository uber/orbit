import numpy as np
import pandas as pd
from scipy.stats import nct
from statsmodels.api import OLS
from copy import deepcopy
import torch
from enum import Enum

from ..constants.constants import (
    DEFAULT_REGRESSOR_SIGN,
    DEFAULT_REGRESSOR_BETA,
    DEFAULT_REGRESSOR_SIGMA,
    COEFFICIENT_DF_COLS,
    PredictMethod,
    PredictionKeys,
    TrainingMetaKeys,
    PredictionMetaKeys,
)
from ..exceptions import IllegalArgument, ModelException, PredictionException
from .ets import ETSModel
from ..estimators.stan_estimator import StanEstimatorMCMC, StanEstimatorMAP
from ..estimators.pyro_estimator import PyroEstimatorSVI


class DataInputMapper(Enum):
    """
    mapping from object input to stan file
    """

    # ---------- Seasonality ---------- #
    _SEASONALITY = "SEASONALITY"
    SEASONALITY_SD = "SEASONALITY_SD"
    _SEASONALITY_SM_INPUT = "SEA_SM_INPUT"
    # ---------- Common Local Trend ---------- #
    _LEVEL_SM_INPUT = "LEV_SM_INPUT"
    _SLOPE_SM_INPUT = "SLP_SM_INPUT"
    # ---------- Global Trend ---------- #
    _GLOBAL_TREND_OPTION = "GLOBAL_TREND_OPTION"
    GLOBAL_CAP = "G_CAP"
    GLOBAL_FLOOR = "G_FLOOR"
    # GLOBAL_LEVEL_PRIOR = 'GL_PRIOR'
    # GLOBAL_SLOPE_PRIOR = 'GB_PRIOR'
    _TIME_DELTA = "TIME_DELTA"
    # ---------- Damped Trend ---------- #
    DAMPED_FACTOR = "DAMPED_FACTOR"
    # ----------  Noise Distribution  ---------- #
    MIN_NU = "MIN_NU"
    MAX_NU = "MAX_NU"
    CAUCHY_SD = "CAUCHY_SD"
    # ----------  Regressions ---------- #
    NUM_OF_POSITIVE_REGRESSORS = "NUM_OF_PR"
    POSITIVE_REGRESSOR_MATRIX = "PR_MAT"
    POSITIVE_REGRESSOR_BETA_PRIOR = "PR_BETA_PRIOR"
    POSITIVE_REGRESSOR_SIGMA_PRIOR = "PR_SIGMA_PRIOR"
    NUM_OF_NEGATIVE_REGRESSORS = "NUM_OF_NR"
    NEGATIVE_REGRESSOR_MATRIX = "NR_MAT"
    NEGATIVE_REGRESSOR_BETA_PRIOR = "NR_BETA_PRIOR"
    NEGATIVE_REGRESSOR_SIGMA_PRIOR = "NR_SIGMA_PRIOR"
    NUM_OF_REGULAR_REGRESSORS = "NUM_OF_RR"
    REGULAR_REGRESSOR_MATRIX = "RR_MAT"
    REGULAR_REGRESSOR_BETA_PRIOR = "RR_BETA_PRIOR"
    REGULAR_REGRESSOR_SIGMA_PRIOR = "RR_SIGMA_PRIOR"
    _REGRESSION_PENALTY = "REG_PENALTY_TYPE"
    AUTO_RIDGE_SCALE = "AUTO_RIDGE_SCALE"
    LASSO_SCALE = "LASSO_SCALE"
    # handle missing values
    IS_VALID_RESPONSE = "IS_VALID_RES"
    FORECAST_HORIZON = "FORECAST_HORIZON"


class GlobalTrendOption(Enum):
    linear = 0
    loglinear = 1
    logistic = 2
    flat = 3


class BaseSamplingParameters(Enum):
    """
    base parameters in posteriors sampling
    """

    # ---------- Common Local Trend ---------- #
    LOCAL_TREND_LEVELS = "l"
    LOCAL_TREND_SLOPES = "b"
    LEVEL_SMOOTHING_FACTOR = "lev_sm"
    SLOPE_SMOOTHING_FACTOR = "slp_sm"
    # ---------- Noise Trend ---------- #
    RESIDUAL_SIGMA = "obs_sigma"
    RESIDUAL_DEGREE_OF_FREEDOM = "nu"
    # ---------- DLT Model Specific ---------- #
    LOCAL_TREND = "lt_sum"


class GlobalTrendSamplingParameters(Enum):
    GLOBAL_TREND = "gt_sum"
    GLOBAL_TREND_SLOPE = "gb"
    GLOBAL_TREND_LEVEL = "gl"


class SeasonalitySamplingParameters(Enum):
    """
    seasonality component related parameters in posteriors sampling
    """

    SEASONALITY_LEVELS = "s"
    SEASONALITY_SMOOTHING_FACTOR = "sea_sm"


class RegressionSamplingParameters(Enum):
    """
    regression component related parameters in posteriors sampling
    """

    REGRESSION_COEFFICIENTS = "beta"


class LatentSamplingParameters(Enum):
    """
    latent variables to be sampled
    """

    REGRESSION_POSITIVE_COEFFICIENTS = "pr_beta"
    REGRESSION_NEGATIVE_COEFFICIENTS = "nr_beta"
    REGRESSION_REGULAR_COEFFICIENTS = "rr_beta"
    INITIAL_SEASONALITY = "init_sea"


class RegressionPenalty(Enum):
    fixed_ridge = 0
    lasso = 1
    auto_ridge = 2


# a callable object for generating initial values in sampling/optimization
class DLTInitializer(object):
    def __init__(self, s, n_pr, n_nr, n_rr):
        self.s = s
        self.n_pr = n_pr
        self.n_nr = n_nr
        self.n_rr = n_rr

    def __call__(self):
        init_values = dict()
        if self.s > 1:
            init_sea = np.clip(
                np.random.normal(loc=0, scale=0.05, size=self.s - 1), -1.0, 1.0
            )
            init_values[LatentSamplingParameters.INITIAL_SEASONALITY.value] = init_sea
        if self.n_pr > 0:
            x = np.clip(np.random.normal(loc=0, scale=0.1, size=self.n_pr), 1e-5, 2.0)
            init_values[
                LatentSamplingParameters.REGRESSION_POSITIVE_COEFFICIENTS.value
            ] = x
        if self.n_nr > 0:
            x = np.clip(np.random.normal(loc=0, scale=0.1, size=self.n_nr), -2.0, -1e-5)
            init_values[
                LatentSamplingParameters.REGRESSION_NEGATIVE_COEFFICIENTS.value
            ] = x
        if self.n_rr > 0:
            x = np.clip(np.random.normal(loc=0, scale=0.1, size=self.n_rr), -2.0, 2.0)
            init_values[
                LatentSamplingParameters.REGRESSION_REGULAR_COEFFICIENTS.value
            ] = x

        return init_values


class DLTModel(ETSModel):
    """
    Parameters
    ----------
    regressor_col : list
        Names of regressor columns, if any
    regressor_sign :  list
        list with values { '+', '-', '=' } such that
        '+' indicates regressor coefficient estimates are constrained to [0, inf).
        '-' indicates regressor coefficient estimates are constrained to (-inf, 0].
        '=' indicates regressor coefficient estimates can be any value between (-inf, inf).
        The length of `regressor_sign` must be the same length as `regressor_col`. If None,
        all elements of list will be set to '='.
    regressor_beta_prior : list
        list of prior float values for regressor coefficient betas. The length of `regressor_beta_prior`
        must be the same length as `regressor_col`. If None, use non-informative priors.
    regressor_sigma_prior : list
        list of prior float values for regressor coefficient sigmas. The length of `regressor_sigma_prior`
        must be the same length as `regressor_col`. If None, use non-informative priors.
    regression_penalty : { 'fixed_ridge', 'lasso', 'auto_ridge' }
        regression penalty method
    lasso_scale : float
        float value between [0, 1], applicable only if `regression_penalty` == 'lasso'
    auto_ridge_scale : float
        float value between [0, 1], applicable only if `regression_penalty` == 'auto_ridge'
    slope_sm_input : float
        float value between [0, 1]. A larger value puts more weight on the current slope.
        If None, the model will estimate this value.
    period : int
        Used to set `time_delta` as `1 / max(period, seasonality)`. If None and no seasonality,
        then `time_delta` == 1
    damped_factor : float
        Hyperparameter float value between [0, 1]. A smaller value further dampens the previous
        global trend value. Default, 0.8
    global_trend_option : { 'flat', 'linear', 'loglinear', 'logistic' }
        Transformation function for the shape of the forecasted global trend.

    """

    # data labels for sampler
    _data_input_mapper = DataInputMapper
    # used to match name of `*.stan` or `*.pyro` file to look for the model
    _model_name = "dlt"
    _supported_estimator_types = [StanEstimatorMAP, StanEstimatorMCMC]

    def __init__(
        self,
        regressor_col=None,
        regressor_sign=None,
        regressor_beta_prior=None,
        regressor_sigma_prior=None,
        regression_penalty="fixed_ridge",
        lasso_scale=0.5,
        auto_ridge_scale=0.5,
        slope_sm_input=None,
        period=1,
        damped_factor=0.8,
        global_trend_option="linear",
        global_cap=1.0,
        global_floor=0.0,
        forecast_horizon=1,
        **kwargs,
    ):

        self.damped_factor = damped_factor
        self.global_trend_option = global_trend_option
        self.period = period
        # extra parameters for residuals
        self.min_nu = 5.0
        self.max_nu = 40.0

        self.slope_sm_input = slope_sm_input

        self.regressor_col = regressor_col
        self.regressor_sign = regressor_sign
        self.regressor_beta_prior = regressor_beta_prior
        self.regressor_sigma_prior = regressor_sigma_prior
        self.regression_penalty = regression_penalty
        self.lasso_scale = lasso_scale
        self.auto_ridge_scale = auto_ridge_scale

        # init static data attributes
        # the following are set by `_set_static_attributes()`
        # global trend related attributes
        self._slope_sm_input = self.slope_sm_input

        self._global_trend_option = None
        self._time_delta = 1
        self.global_cap = global_cap
        self.global_floor = global_floor
        self.forecast_horizon = forecast_horizon

        # _regressor_sign stores final values after internal process of regressor_sign
        # similar to other values start with prefix _
        self._regressor_sign = self.regressor_sign
        self._regressor_beta_prior = self.regressor_beta_prior
        self._regressor_sigma_prior = self.regressor_sigma_prior
        self._regression_penalty = None
        self._regressor_col = list()

        self.num_of_regressors = 0
        # positive regressors
        self.num_of_positive_regressors = 0
        self.positive_regressor_col = list()
        self.positive_regressor_beta_prior = list()
        self.positive_regressor_sigma_prior = list()
        # negative regressors
        self.num_of_negative_regressors = 0
        self.negative_regressor_col = list()
        self.negative_regressor_beta_prior = list()
        self.negative_regressor_sigma_prior = list()
        # regular regressors
        self.num_of_regular_regressors = 0
        self.regular_regressor_col = list()
        self.regular_regressor_beta_prior = list()
        self.regular_regressor_sigma_prior = list()

        # init dynamic data attributes
        # the following are set by `_set_dynamic_attributes()` and generally set during fit()
        self.cauchy_sd = None

        # regression data
        self.regular_regressor_matrix = None
        self.positive_regressor_matrix = None
        self.negative_regressor_matrix = None

        # order matters and super constructor called after attributes are set
        # since we override _set_static_attributes()
        super().__init__(**kwargs)

    def set_init_values(self):
        """Override function from Base Template"""
        # init_values_partial = partial(init_values_callable, seasonality=seasonality)
        # partialfunc does not work when passed to PyStan because PyStan uses
        # inspect.getargspec(func) which seems to raise an exception with keyword-only args
        # caused by using partialfunc
        # lambda does not work in serialization in pickle
        # callable object as an alternative workaround
        if self._seasonality > 1 or self.num_of_regressors > 0:
            init_values_callable = DLTInitializer(
                self._seasonality,
                self.num_of_positive_regressors,
                self.num_of_negative_regressors,
                self.num_of_regular_regressors,
            )
            self._init_values = init_values_callable

    def _validate_global_options(self):
        if self.global_trend_option not in ["flat", "linear", "loglinear", "logistic"]:
            raise IllegalArgument(
                "{} is not one of 'flat', 'linear', 'loglinear', or 'logistic'".format(
                    self.global_trend_option
                )
            )
        if self.global_trend_option == "logistic":
            if self.global_cap <= self.global_floor:
                raise IllegalArgument(
                    "In logistic global trend option, global cap{:.5f} must be greater than global floor{:.5f}.".format(
                        self.global_cap, self.global_floor
                    )
                )

    def _validate_regression_penalties(self):
        if self.regression_penalty not in ["fixed_ridge", "lasso", "auto_ridge"]:
            raise IllegalArgument(
                "{} is not one of 'fixed_ridge', 'lasso', 'auto_ridge'".format(
                    self.regression_penalty
                )
            )

    def _set_additional_trend_attributes(self):
        """Set additional trend attributes"""
        self._validate_global_options()
        self._global_trend_option = getattr(
            GlobalTrendOption, self.global_trend_option
        ).value
        self._time_delta = 1 / max(self.period, self._seasonality, 1)

        if self.slope_sm_input is None:
            self._slope_sm_input = -1

    def _set_regression_default_attributes(self):
        """set and validate regression related default attributes."""
        ##############################
        # if no regressors, end here #
        ##############################
        if self.regressor_col is None:
            # regardless of what args are set for these, if regressor_col is None
            # these should all be empty lists
            self._regressor_sign = list()
            self._regressor_beta_prior = list()
            self._regressor_sigma_prior = list()

            return

        def _validate(regression_params, valid_length):
            for p in regression_params:
                if p is not None and len(p) != valid_length:
                    raise IllegalArgument(
                        "Wrong dimension length in Regression Param Input"
                    )

        # regressor defaults
        self.num_of_regressors = len(self.regressor_col)

        _validate(
            [
                self.regressor_sign,
                self.regressor_beta_prior,
                self.regressor_sigma_prior,
            ],
            self.num_of_regressors,
        )

        if self.regressor_sign is None:
            self._regressor_sign = [DEFAULT_REGRESSOR_SIGN] * self.num_of_regressors

        if self.regressor_beta_prior is None:
            self._regressor_beta_prior = [
                DEFAULT_REGRESSOR_BETA
            ] * self.num_of_regressors

        if self.regressor_sigma_prior is None:
            self._regressor_sigma_prior = [
                DEFAULT_REGRESSOR_SIGMA
            ] * self.num_of_regressors

    def _set_regression_penalty(self):
        """set and validate regression penalty related attributes."""
        self._validate_regression_penalties()
        self._regression_penalty = getattr(
            RegressionPenalty, self.regression_penalty
        ).value

    def _set_static_regression_attributes(self):
        """set and validate regression related attributes."""
        # if no regressors, end here
        if self.regressor_col is None:
            return

        # inside *.stan files, we need to distinguish regular, positive and negative regressors
        for index, reg_sign in enumerate(self._regressor_sign):
            if reg_sign == "+":
                self.num_of_positive_regressors += 1
                self.positive_regressor_col.append(self.regressor_col[index])
                self.positive_regressor_beta_prior.append(
                    self._regressor_beta_prior[index]
                )
                self.positive_regressor_sigma_prior.append(
                    self._regressor_sigma_prior[index]
                )
            elif reg_sign == "-":
                self.num_of_negative_regressors += 1
                self.negative_regressor_col.append(self.regressor_col[index])
                self.negative_regressor_beta_prior.append(
                    self._regressor_beta_prior[index]
                )
                self.negative_regressor_sigma_prior.append(
                    self._regressor_sigma_prior[index]
                )
            else:
                self.num_of_regular_regressors += 1
                self.regular_regressor_col.append(self.regressor_col[index])
                self.regular_regressor_beta_prior.append(
                    self._regressor_beta_prior[index]
                )
                self.regular_regressor_sigma_prior.append(
                    self._regressor_sigma_prior[index]
                )

        self._regressor_col = (
            self.positive_regressor_col
            + self.negative_regressor_col
            + self.regular_regressor_col
        )

    def _set_static_attributes(self):
        """Set attributes which are independent from data
        Notes
        -----
        Overriding :func: `~orbit.models.BaseETS._set_static_attributes`
        It sets additional required attributes related to trend and regression
        """
        super()._set_static_attributes()
        self._set_additional_trend_attributes()
        self._set_regression_default_attributes()
        self._set_regression_penalty()
        self._set_static_regression_attributes()

    def _set_model_param_names(self):
        """Set posteriors keys to extract from sampling/optimization api
        Notes
        -----
        Overriding :func: `~orbit.models.BaseETS._set_model_param_names`
        It sets additional required attributes related to trend and regression
        """
        self._model_param_names += [param.value for param in BaseSamplingParameters]

        # append seasonality param names
        if self._seasonality > 1:
            self._model_param_names += [
                param.value for param in SeasonalitySamplingParameters
            ]

        # append regressors if any
        if self.num_of_regressors > 0:
            self._model_param_names += [
                RegressionSamplingParameters.REGRESSION_COEFFICIENTS.value
            ]

        if self._global_trend_option != GlobalTrendOption.flat.value:
            self._model_param_names += [
                param.value for param in GlobalTrendSamplingParameters
            ]
        else:
            self._model_param_names += [
                GlobalTrendSamplingParameters.GLOBAL_TREND_LEVEL.value
            ]
            self._model_param_names += [
                GlobalTrendSamplingParameters.GLOBAL_TREND.value
            ]

    def _validate_training_df_with_regression(self, df):
        df_columns = df.columns
        # validate regression columns
        if self.regressor_col is not None and not set(self.regressor_col).issubset(
            df_columns
        ):
            raise ModelException(
                "DataFrame does not contain specified regressor column(s)."
            )

    def _set_regressor_matrix(self, df, num_of_observations):
        """Set regressor matrix based on the input data-frame.
        Notes
        -----
        In case of absence of regression, they will be set to np.array with dim (num_of_obs, 0) to fit Stan requirement
        """
        # init of regression matrix depends on length of response vector
        self.positive_regressor_matrix = np.zeros(
            (num_of_observations, 0), dtype=np.double
        )
        self.negative_regressor_matrix = np.zeros(
            (num_of_observations, 0), dtype=np.double
        )
        self.regular_regressor_matrix = np.zeros(
            (num_of_observations, 0), dtype=np.double
        )

        # update regression matrices
        if self.num_of_positive_regressors > 0:
            self.positive_regressor_matrix = df.filter(
                items=self.positive_regressor_col,
            ).values
            if not np.all(np.isfinite(self.positive_regressor_matrix)):
                raise ModelException(
                    "Invalid regressors values. They must be all not missing and finite."
                )

        if self.num_of_negative_regressors > 0:
            self.negative_regressor_matrix = df.filter(
                items=self.negative_regressor_col,
            ).values
            if not np.all(np.isfinite(self.negative_regressor_matrix)):
                raise ModelException(
                    "Invalid regressors values. They must be all not missing and finite."
                )

        if self.num_of_regular_regressors > 0:
            self.regular_regressor_matrix = df.filter(
                items=self.regular_regressor_col,
            ).values
            if not np.all(np.isfinite(self.regular_regressor_matrix)):
                raise ModelException(
                    "Invalid regressors values. They must be all not missing and finite."
                )

    # def _set_global_trend_priors(self, training_meta):
    #     if self.global_trend_option != GlobalTrendOption.logistic.value:
    #         # intercept
    #         x = np.ones(training_meta[TrainingMetaKeys.NUM_OF_OBS.value]).reshape(-1, 1)
    #         # add slope if needed
    #         if self.global_trend_option == GlobalTrendOption.linear.value:
    #             x1 = (np.arange(training_meta[TrainingMetaKeys.NUM_OF_OBS.value]) * self._time_delta).reshape(-1, 1)
    #             x = np.concatenate([x, x1], axis=-1)
    #         if self.global_trend_option == GlobalTrendOption.loglinear.value:
    #             x1 = (np.arange(training_meta[TrainingMetaKeys.NUM_OF_OBS.value]) * self._time_delta).reshape(-1, 1)
    #             x1 = np.log1p(x1)
    #             x = np.concatenate([x, x1], axis=-1)
    #
    #         y = training_meta[TrainingMetaKeys.RESPONSE.value]
    #         model = OLS(y, x)
    #         results = model.fit()
    #         self.global_level_prior = results.params[0]
    #         self.global_slope_prior = 0.0
    #         if len(results.params) > 1:
    #             self.global_slope_prior = results.params[1]
    #     else:
    #         self.global_level_prior = 0
    #         self.global_slope_prior = 0

    def set_dynamic_attributes(self, df, training_meta):
        """Overriding: func: `~orbit.models.BaseETS._set_dynamic_attributes"""
        super().set_dynamic_attributes(df, training_meta)
        # scalar value is suggested by the author of Rlgt
        self.cauchy_sd = (
            max(np.abs(training_meta[TrainingMetaKeys.RESPONSE.value])) / 30.0
        )
        # self._set_global_trend_priors(training_meta)
        # extra validation and settings for regression
        self._validate_training_df_with_regression(df)
        # depends on num_of_observations
        self._set_regressor_matrix(df, training_meta[TrainingMetaKeys.NUM_OF_OBS.value])

    def predict(
        self,
        posterior_estimates,
        df,
        training_meta,
        prediction_meta,
        include_error=False,
        **kwargs,
    ):
        """Vectorized version of prediction math"""
        ################################################################
        # Prediction Attributes
        ################################################################
        n_forecast_steps = prediction_meta[PredictionMetaKeys.FUTURE_STEPS.value]
        start = prediction_meta[PredictionMetaKeys.START_INDEX.value]
        trained_len = training_meta[TrainingMetaKeys.NUM_OF_OBS.value]
        output_len = prediction_meta[PredictionMetaKeys.PREDICTION_DF_LEN.value]
        full_len = trained_len + n_forecast_steps

        ################################################################
        # Model Attributes
        ################################################################
        model = deepcopy(posterior_estimates)
        for k, v in model.items():
            model[k] = torch.from_numpy(v)

        # We can pull any arbitrary value from teh dictionary because we hold the
        # safe assumption: the length of the first dimension is always the number of samples
        # thus can be safely used to determine `num_sample`. If predict_method is anything
        # other than full, the value here should be 1
        arbitrary_posterior_value = list(model.values())[0]
        num_sample = arbitrary_posterior_value.shape[0]

        # seasonality components
        seasonality_levels = model.get(
            SeasonalitySamplingParameters.SEASONALITY_LEVELS.value
        )
        seasonality_smoothing_factor = model.get(
            SeasonalitySamplingParameters.SEASONALITY_SMOOTHING_FACTOR.value
        )

        # trend components
        slope_smoothing_factor = model.get(
            BaseSamplingParameters.SLOPE_SMOOTHING_FACTOR.value
        )
        level_smoothing_factor = model.get(
            BaseSamplingParameters.LEVEL_SMOOTHING_FACTOR.value
        )
        local_trend_levels = model.get(BaseSamplingParameters.LOCAL_TREND_LEVELS.value)
        local_trend_slopes = model.get(BaseSamplingParameters.LOCAL_TREND_SLOPES.value)
        local_trend = model.get(BaseSamplingParameters.LOCAL_TREND.value)
        residual_degree_of_freedom = model.get(
            BaseSamplingParameters.RESIDUAL_DEGREE_OF_FREEDOM.value
        )
        residual_sigma = model.get(BaseSamplingParameters.RESIDUAL_SIGMA.value)

        # set an additional attribute for damped factor when it is fixed
        # get it through user input field
        damped_factor = torch.empty(num_sample, dtype=torch.double)
        damped_factor.fill_(self.damped_factor)

        if self._global_trend_option != GlobalTrendOption.flat.value:
            global_trend_level = model.get(
                GlobalTrendSamplingParameters.GLOBAL_TREND_LEVEL.value
            ).view(
                num_sample,
            )
            global_trend_slope = model.get(
                GlobalTrendSamplingParameters.GLOBAL_TREND_SLOPE.value
            ).view(
                num_sample,
            )
            global_trend = model.get(GlobalTrendSamplingParameters.GLOBAL_TREND.value)
        else:
            global_trend_level = model.get(
                GlobalTrendSamplingParameters.GLOBAL_TREND_LEVEL.value
            ).view(
                num_sample,
            )
            global_trend = model.get(GlobalTrendSamplingParameters.GLOBAL_TREND.value)

        # regression components
        regressor_beta = model.get(
            RegressionSamplingParameters.REGRESSION_COEFFICIENTS.value
        )

        ################################################################
        # Regression Component
        ################################################################
        # calculate regression component
        if self.regressor_col is not None and len(self.regressor_col) > 0:
            regressor_matrix = df[self._regressor_col].values
            if not np.all(np.isfinite(regressor_matrix)):
                raise PredictionException(
                    "Invalid regressors values. They must be all not missing and finite."
                )
            regressor_beta = regressor_beta.t()
            if len(regressor_beta.shape) == 1:
                regressor_beta = regressor_beta.unsqueeze(0)
            regressor_torch = torch.from_numpy(regressor_matrix).double()
            regression = torch.matmul(regressor_torch, regressor_beta)
            regression = regression.t()
        else:
            # regressor is always dependent with df. hence, no need to make full size
            regression = torch.zeros((num_sample, output_len), dtype=torch.double)

        ################################################################
        # Seasonality Component
        ################################################################

        # calculate seasonality component
        if self._seasonality > 1:
            if full_len <= seasonality_levels.shape[1]:
                seasonal_component = seasonality_levels[:, :full_len]
            else:
                seasonality_forecast_length = full_len - seasonality_levels.shape[1]
                seasonality_forecast_matrix = torch.zeros(
                    (num_sample, seasonality_forecast_length), dtype=torch.double
                )
                seasonal_component = torch.cat(
                    (seasonality_levels, seasonality_forecast_matrix), dim=1
                )
        else:
            seasonal_component = torch.zeros((num_sample, full_len), dtype=torch.double)

        ################################################################
        # Trend Component
        ################################################################

        # calculate level component.
        # However, if predicted end of period > training period, update with out-of-samples forecast
        if full_len <= trained_len:
            full_local_trend = local_trend[:, :full_len]
            full_global_trend = global_trend[:, :full_len]

            # in-sample error are iids
            if include_error:
                error_value = nct.rvs(
                    df=residual_degree_of_freedom.unsqueeze(-1),
                    nc=0,
                    loc=0,
                    scale=residual_sigma.unsqueeze(-1),
                    size=(num_sample, full_len),
                )

                error_value = torch.from_numpy(
                    error_value.reshape(num_sample, full_len)
                ).double()
                full_local_trend += error_value
        else:
            trend_forecast_length = full_len - trained_len
            trend_forecast_init = torch.zeros(
                (num_sample, trend_forecast_length), dtype=torch.double
            )
            full_local_trend = local_trend[:, :full_len]
            # for convenience, we lump error on local trend since the formula would
            # yield the same as yhat + noise - global_trend - seasonality - regression
            # equivalent with local_trend + noise
            # in-sample error are iids
            if include_error:
                error_value = nct.rvs(
                    df=residual_degree_of_freedom.unsqueeze(-1),
                    nc=0,
                    loc=0,
                    scale=residual_sigma.unsqueeze(-1),
                    size=(num_sample, full_local_trend.shape[1]),
                )

                error_value = torch.from_numpy(
                    error_value.reshape(num_sample, full_local_trend.shape[1])
                ).double()
                full_local_trend += error_value

            full_local_trend = torch.cat((full_local_trend, trend_forecast_init), dim=1)
            full_global_trend = torch.cat(
                (global_trend[:, :full_len], trend_forecast_init), dim=1
            )
            last_local_trend_level = local_trend_levels[:, -1]
            last_local_trend_slope = local_trend_slopes[:, -1]

            for idx in range(trained_len, full_len):
                # based on model, split cases for trend update
                curr_local_trend = (
                    last_local_trend_level
                    + damped_factor.flatten() * last_local_trend_slope
                )
                full_local_trend[:, idx] = curr_local_trend
                # idx = time - 1
                if self.global_trend_option == GlobalTrendOption.linear.name:
                    full_global_trend[:, idx] = (
                        global_trend_level + global_trend_slope * idx * self._time_delta
                    )
                elif self.global_trend_option == GlobalTrendOption.loglinear.name:
                    full_global_trend[
                        :, idx
                    ] = global_trend_level + global_trend_slope * np.log(
                        1 + idx * self._time_delta
                    )
                elif self.global_trend_option == GlobalTrendOption.logistic.name:
                    full_global_trend[:, idx] = self.global_floor + (
                        self.global_cap - self.global_floor
                    ) / (
                        1
                        + torch.exp(
                            -1
                            * (
                                global_trend_level
                                + global_trend_slope * idx * self._time_delta
                            )
                        )
                    )
                elif self.global_trend_option == GlobalTrendOption.flat.name:
                    full_global_trend[:, idx] = global_trend_level

                if include_error:
                    error_value = nct.rvs(
                        df=residual_degree_of_freedom,
                        nc=0,
                        loc=0,
                        scale=residual_sigma,
                        size=num_sample,
                    )
                    error_value = torch.from_numpy(error_value).double()
                    full_local_trend[:, idx] += error_value

                # now full_local_trend contains the error term and hence we need to use
                # curr_local_trend as a proxy of previous level index
                new_local_trend_level = (
                    level_smoothing_factor * full_local_trend[:, idx]
                    + (1 - level_smoothing_factor) * curr_local_trend
                )
                last_local_trend_slope = (
                    slope_smoothing_factor
                    * (new_local_trend_level - last_local_trend_level)
                    + (1 - slope_smoothing_factor)
                    * damped_factor.flatten()
                    * last_local_trend_slope
                )

                if self._seasonality > 1 and idx + self._seasonality < full_len:
                    seasonal_component[:, idx + self._seasonality] = (
                        seasonality_smoothing_factor.flatten()
                        * (
                            full_local_trend[:, idx]
                            + seasonal_component[:, idx]
                            - new_local_trend_level
                        )
                        + (1 - seasonality_smoothing_factor.flatten())
                        * seasonal_component[:, idx]
                    )

                last_local_trend_level = new_local_trend_level

        ################################################################
        # Combine Components
        ################################################################

        # trim component with right start index
        trend_component = full_global_trend[:, start:] + full_local_trend[:, start:]
        seasonal_component = seasonal_component[:, start:]

        # sum components
        pred_array = trend_component + seasonal_component + regression

        pred_array = pred_array.numpy()
        trend_component = trend_component.numpy()
        seasonal_component = seasonal_component.numpy()
        regression = regression.numpy()

        out = {
            PredictionKeys.PREDICTION.value: pred_array,
            PredictionKeys.TREND.value: trend_component,
            PredictionKeys.SEASONALITY.value: seasonal_component,
            PredictionKeys.REGRESSION.value: regression,
        }

        return out

<<<<<<< HEAD
    def get_regression_coefs(
        self,
        training_meta,
        point_method,
        point_posteriors,
        posterior_samples,
        include_ci=False,
        lower=0.05,
        upper=0.95,
    ):
=======
    def get_regression_coefs(self, training_meta, point_method, point_posteriors, posterior_samples,
                             lower=0.05, upper=0.95):
>>>>>>> c75d7e80
        """Return DataFrame regression coefficients.
          If point_method is None when fitting, return the median of coefficients.

        Parameters
        -----------
        lower : float between (0, 1). default to be 0.05
            lower bound for the CI
        upper : float between (0, 1). default to be 0.95.
            upper bound for the CI

        Returns
        -------
        pandas data frame holding the regression coefficients
        """
        # init dataframe
        coef_df = pd.DataFrame()

        # end if no regressors
        if self.num_of_regressors == 0:
            return coef_df

        _point_method = point_method
        if point_method is None:
            _point_method = PredictMethod.MEDIAN.value

        coef = point_posteriors.get(_point_method).get(
            RegressionSamplingParameters.REGRESSION_COEFFICIENTS.value
        )

        # get column names
        pr_cols = self.positive_regressor_col
        nr_cols = self.negative_regressor_col
        rr_cols = self.regular_regressor_col

        # note ordering here is not the same as `self.regressor_cols` because regressors here are grouped by signs
        regressor_cols = pr_cols + nr_cols + rr_cols

        # same note
        regressor_signs = (
            ["Positive"] * self.num_of_positive_regressors
            + ["Negative"] * self.num_of_negative_regressors
            + ["Regular"] * self.num_of_regular_regressors
        )

        coef_df[COEFFICIENT_DF_COLS.REGRESSOR] = regressor_cols
        coef_df[COEFFICIENT_DF_COLS.REGRESSOR_SIGN] = regressor_signs
        coef_df[COEFFICIENT_DF_COLS.COEFFICIENT] = coef.flatten()

        # if we have posteriors distribution and also include ci
<<<<<<< HEAD
        if point_method is None and include_ci:
            coef_samples = posterior_samples.get(
                RegressionSamplingParameters.REGRESSION_COEFFICIENTS.value
            )
=======
        if point_method in [None, PredictMethod.MEAN.value, PredictMethod.MEDIAN.value]:
            coef_samples = posterior_samples.get(RegressionSamplingParameters.REGRESSION_COEFFICIENTS.value)
>>>>>>> c75d7e80
            coef_lower = np.quantile(coef_samples, lower, axis=0)
            coef_upper = np.quantile(coef_samples, upper, axis=0)
            coef_df[COEFFICIENT_DF_COLS.COEFFICIENT + '_lower'] = coef_lower
            coef_df[COEFFICIENT_DF_COLS.COEFFICIENT + '_upper'] = coef_upper
            n_pos = np.apply_along_axis(lambda x: np.sum(x >= 0), 0, coef_samples)
            n_total = coef_samples.shape[0]
            coef_df[COEFFICIENT_DF_COLS.PROB_COEF_POS] = n_pos / n_total
            coef_df[COEFFICIENT_DF_COLS.PROB_COEF_NEG] = 1 - n_pos / n_total

        return coef_df<|MERGE_RESOLUTION|>--- conflicted
+++ resolved
@@ -14,7 +14,7 @@
     PredictMethod,
     PredictionKeys,
     TrainingMetaKeys,
-    PredictionMetaKeys,
+    PredictionMetaKeys
 )
 from ..exceptions import IllegalArgument, ModelException, PredictionException
 from .ets import ETSModel
@@ -26,46 +26,45 @@
     """
     mapping from object input to stan file
     """
-
     # ---------- Seasonality ---------- #
-    _SEASONALITY = "SEASONALITY"
-    SEASONALITY_SD = "SEASONALITY_SD"
-    _SEASONALITY_SM_INPUT = "SEA_SM_INPUT"
+    _SEASONALITY = 'SEASONALITY'
+    SEASONALITY_SD = 'SEASONALITY_SD'
+    _SEASONALITY_SM_INPUT = 'SEA_SM_INPUT'
     # ---------- Common Local Trend ---------- #
-    _LEVEL_SM_INPUT = "LEV_SM_INPUT"
-    _SLOPE_SM_INPUT = "SLP_SM_INPUT"
+    _LEVEL_SM_INPUT = 'LEV_SM_INPUT'
+    _SLOPE_SM_INPUT = 'SLP_SM_INPUT'
     # ---------- Global Trend ---------- #
-    _GLOBAL_TREND_OPTION = "GLOBAL_TREND_OPTION"
-    GLOBAL_CAP = "G_CAP"
-    GLOBAL_FLOOR = "G_FLOOR"
+    _GLOBAL_TREND_OPTION = 'GLOBAL_TREND_OPTION'
+    GLOBAL_CAP = 'G_CAP'
+    GLOBAL_FLOOR = 'G_FLOOR'
     # GLOBAL_LEVEL_PRIOR = 'GL_PRIOR'
     # GLOBAL_SLOPE_PRIOR = 'GB_PRIOR'
-    _TIME_DELTA = "TIME_DELTA"
+    _TIME_DELTA = 'TIME_DELTA'
     # ---------- Damped Trend ---------- #
-    DAMPED_FACTOR = "DAMPED_FACTOR"
+    DAMPED_FACTOR = 'DAMPED_FACTOR'
     # ----------  Noise Distribution  ---------- #
-    MIN_NU = "MIN_NU"
-    MAX_NU = "MAX_NU"
-    CAUCHY_SD = "CAUCHY_SD"
+    MIN_NU = 'MIN_NU'
+    MAX_NU = 'MAX_NU'
+    CAUCHY_SD = 'CAUCHY_SD'
     # ----------  Regressions ---------- #
-    NUM_OF_POSITIVE_REGRESSORS = "NUM_OF_PR"
-    POSITIVE_REGRESSOR_MATRIX = "PR_MAT"
-    POSITIVE_REGRESSOR_BETA_PRIOR = "PR_BETA_PRIOR"
-    POSITIVE_REGRESSOR_SIGMA_PRIOR = "PR_SIGMA_PRIOR"
-    NUM_OF_NEGATIVE_REGRESSORS = "NUM_OF_NR"
-    NEGATIVE_REGRESSOR_MATRIX = "NR_MAT"
-    NEGATIVE_REGRESSOR_BETA_PRIOR = "NR_BETA_PRIOR"
-    NEGATIVE_REGRESSOR_SIGMA_PRIOR = "NR_SIGMA_PRIOR"
-    NUM_OF_REGULAR_REGRESSORS = "NUM_OF_RR"
-    REGULAR_REGRESSOR_MATRIX = "RR_MAT"
-    REGULAR_REGRESSOR_BETA_PRIOR = "RR_BETA_PRIOR"
-    REGULAR_REGRESSOR_SIGMA_PRIOR = "RR_SIGMA_PRIOR"
-    _REGRESSION_PENALTY = "REG_PENALTY_TYPE"
-    AUTO_RIDGE_SCALE = "AUTO_RIDGE_SCALE"
-    LASSO_SCALE = "LASSO_SCALE"
+    NUM_OF_POSITIVE_REGRESSORS = 'NUM_OF_PR'
+    POSITIVE_REGRESSOR_MATRIX = 'PR_MAT'
+    POSITIVE_REGRESSOR_BETA_PRIOR = 'PR_BETA_PRIOR'
+    POSITIVE_REGRESSOR_SIGMA_PRIOR = 'PR_SIGMA_PRIOR'
+    NUM_OF_NEGATIVE_REGRESSORS = 'NUM_OF_NR'
+    NEGATIVE_REGRESSOR_MATRIX = 'NR_MAT'
+    NEGATIVE_REGRESSOR_BETA_PRIOR = 'NR_BETA_PRIOR'
+    NEGATIVE_REGRESSOR_SIGMA_PRIOR = 'NR_SIGMA_PRIOR'
+    NUM_OF_REGULAR_REGRESSORS = 'NUM_OF_RR'
+    REGULAR_REGRESSOR_MATRIX = 'RR_MAT'
+    REGULAR_REGRESSOR_BETA_PRIOR = 'RR_BETA_PRIOR'
+    REGULAR_REGRESSOR_SIGMA_PRIOR = 'RR_SIGMA_PRIOR'
+    _REGRESSION_PENALTY = 'REG_PENALTY_TYPE'
+    AUTO_RIDGE_SCALE = 'AUTO_RIDGE_SCALE'
+    LASSO_SCALE = 'LASSO_SCALE'
     # handle missing values
-    IS_VALID_RESPONSE = "IS_VALID_RES"
-    FORECAST_HORIZON = "FORECAST_HORIZON"
+    IS_VALID_RESPONSE = 'IS_VALID_RES'
+    FORECAST_HORIZON = 'FORECAST_HORIZON'
 
 
 class GlobalTrendOption(Enum):
@@ -79,51 +78,47 @@
     """
     base parameters in posteriors sampling
     """
-
     # ---------- Common Local Trend ---------- #
-    LOCAL_TREND_LEVELS = "l"
-    LOCAL_TREND_SLOPES = "b"
-    LEVEL_SMOOTHING_FACTOR = "lev_sm"
-    SLOPE_SMOOTHING_FACTOR = "slp_sm"
+    LOCAL_TREND_LEVELS = 'l'
+    LOCAL_TREND_SLOPES = 'b'
+    LEVEL_SMOOTHING_FACTOR = 'lev_sm'
+    SLOPE_SMOOTHING_FACTOR = 'slp_sm'
     # ---------- Noise Trend ---------- #
-    RESIDUAL_SIGMA = "obs_sigma"
-    RESIDUAL_DEGREE_OF_FREEDOM = "nu"
+    RESIDUAL_SIGMA = 'obs_sigma'
+    RESIDUAL_DEGREE_OF_FREEDOM = 'nu'
     # ---------- DLT Model Specific ---------- #
-    LOCAL_TREND = "lt_sum"
+    LOCAL_TREND = 'lt_sum'
 
 
 class GlobalTrendSamplingParameters(Enum):
-    GLOBAL_TREND = "gt_sum"
-    GLOBAL_TREND_SLOPE = "gb"
-    GLOBAL_TREND_LEVEL = "gl"
+    GLOBAL_TREND = 'gt_sum'
+    GLOBAL_TREND_SLOPE = 'gb'
+    GLOBAL_TREND_LEVEL = 'gl'
 
 
 class SeasonalitySamplingParameters(Enum):
     """
     seasonality component related parameters in posteriors sampling
     """
-
-    SEASONALITY_LEVELS = "s"
-    SEASONALITY_SMOOTHING_FACTOR = "sea_sm"
+    SEASONALITY_LEVELS = 's'
+    SEASONALITY_SMOOTHING_FACTOR = 'sea_sm'
 
 
 class RegressionSamplingParameters(Enum):
     """
     regression component related parameters in posteriors sampling
     """
-
-    REGRESSION_COEFFICIENTS = "beta"
+    REGRESSION_COEFFICIENTS = 'beta'
 
 
 class LatentSamplingParameters(Enum):
     """
     latent variables to be sampled
     """
-
-    REGRESSION_POSITIVE_COEFFICIENTS = "pr_beta"
-    REGRESSION_NEGATIVE_COEFFICIENTS = "nr_beta"
-    REGRESSION_REGULAR_COEFFICIENTS = "rr_beta"
-    INITIAL_SEASONALITY = "init_sea"
+    REGRESSION_POSITIVE_COEFFICIENTS = 'pr_beta'
+    REGRESSION_NEGATIVE_COEFFICIENTS = 'nr_beta'
+    REGRESSION_REGULAR_COEFFICIENTS = 'rr_beta'
+    INITIAL_SEASONALITY = 'init_sea'
 
 
 class RegressionPenalty(Enum):
@@ -143,25 +138,17 @@
     def __call__(self):
         init_values = dict()
         if self.s > 1:
-            init_sea = np.clip(
-                np.random.normal(loc=0, scale=0.05, size=self.s - 1), -1.0, 1.0
-            )
+            init_sea = np.clip(np.random.normal(loc=0, scale=0.05, size=self.s - 1), -1.0, 1.0)
             init_values[LatentSamplingParameters.INITIAL_SEASONALITY.value] = init_sea
         if self.n_pr > 0:
             x = np.clip(np.random.normal(loc=0, scale=0.1, size=self.n_pr), 1e-5, 2.0)
-            init_values[
-                LatentSamplingParameters.REGRESSION_POSITIVE_COEFFICIENTS.value
-            ] = x
+            init_values[LatentSamplingParameters.REGRESSION_POSITIVE_COEFFICIENTS.value] = x
         if self.n_nr > 0:
             x = np.clip(np.random.normal(loc=0, scale=0.1, size=self.n_nr), -2.0, -1e-5)
-            init_values[
-                LatentSamplingParameters.REGRESSION_NEGATIVE_COEFFICIENTS.value
-            ] = x
+            init_values[LatentSamplingParameters.REGRESSION_NEGATIVE_COEFFICIENTS.value] = x
         if self.n_rr > 0:
             x = np.clip(np.random.normal(loc=0, scale=0.1, size=self.n_rr), -2.0, 2.0)
-            init_values[
-                LatentSamplingParameters.REGRESSION_REGULAR_COEFFICIENTS.value
-            ] = x
+            init_values[LatentSamplingParameters.REGRESSION_REGULAR_COEFFICIENTS.value] = x
 
         return init_values
 
@@ -204,38 +191,27 @@
         Transformation function for the shape of the forecasted global trend.
 
     """
-
     # data labels for sampler
     _data_input_mapper = DataInputMapper
     # used to match name of `*.stan` or `*.pyro` file to look for the model
-    _model_name = "dlt"
+    _model_name = 'dlt'
     _supported_estimator_types = [StanEstimatorMAP, StanEstimatorMCMC]
 
-    def __init__(
-        self,
-        regressor_col=None,
-        regressor_sign=None,
-        regressor_beta_prior=None,
-        regressor_sigma_prior=None,
-        regression_penalty="fixed_ridge",
-        lasso_scale=0.5,
-        auto_ridge_scale=0.5,
-        slope_sm_input=None,
-        period=1,
-        damped_factor=0.8,
-        global_trend_option="linear",
-        global_cap=1.0,
-        global_floor=0.0,
-        forecast_horizon=1,
-        **kwargs,
-    ):
+    def __init__(self, regressor_col=None, regressor_sign=None,
+                 regressor_beta_prior=None, regressor_sigma_prior=None,
+                 regression_penalty='fixed_ridge', lasso_scale=0.5, auto_ridge_scale=0.5,
+                 slope_sm_input=None,
+                 period=1, damped_factor=0.8,
+                 global_trend_option='linear', global_cap=1.0, global_floor=0.0,
+                 forecast_horizon=1,
+                 **kwargs):
 
         self.damped_factor = damped_factor
         self.global_trend_option = global_trend_option
         self.period = period
         # extra parameters for residuals
-        self.min_nu = 5.0
-        self.max_nu = 40.0
+        self.min_nu = 5.
+        self.max_nu = 40.
 
         self.slope_sm_input = slope_sm_input
 
@@ -306,49 +282,39 @@
         # callable object as an alternative workaround
         if self._seasonality > 1 or self.num_of_regressors > 0:
             init_values_callable = DLTInitializer(
-                self._seasonality,
-                self.num_of_positive_regressors,
-                self.num_of_negative_regressors,
+                self._seasonality, self.num_of_positive_regressors, self.num_of_negative_regressors,
                 self.num_of_regular_regressors,
             )
             self._init_values = init_values_callable
 
     def _validate_global_options(self):
-        if self.global_trend_option not in ["flat", "linear", "loglinear", "logistic"]:
-            raise IllegalArgument(
-                "{} is not one of 'flat', 'linear', 'loglinear', or 'logistic'".format(
-                    self.global_trend_option
-                )
-            )
-        if self.global_trend_option == "logistic":
+        if self.global_trend_option not in ['flat', 'linear', 'loglinear', 'logistic']:
+            raise IllegalArgument("{} is not one of 'flat', 'linear', 'loglinear', or 'logistic'".
+                                  format(self.global_trend_option))
+        if self.global_trend_option == 'logistic':
             if self.global_cap <= self.global_floor:
                 raise IllegalArgument(
                     "In logistic global trend option, global cap{:.5f} must be greater than global floor{:.5f}.".format(
-                        self.global_cap, self.global_floor
-                    )
-                )
+                        self.global_cap, self.global_floor))
 
     def _validate_regression_penalties(self):
-        if self.regression_penalty not in ["fixed_ridge", "lasso", "auto_ridge"]:
-            raise IllegalArgument(
-                "{} is not one of 'fixed_ridge', 'lasso', 'auto_ridge'".format(
-                    self.regression_penalty
-                )
-            )
+        if self.regression_penalty not in ['fixed_ridge', 'lasso', 'auto_ridge']:
+            raise IllegalArgument("{} is not one of 'fixed_ridge', 'lasso', 'auto_ridge'".
+                                  format(self.regression_penalty))
 
     def _set_additional_trend_attributes(self):
-        """Set additional trend attributes"""
+        """Set additional trend attributes
+        """
         self._validate_global_options()
-        self._global_trend_option = getattr(
-            GlobalTrendOption, self.global_trend_option
-        ).value
+        self._global_trend_option = getattr(GlobalTrendOption, self.global_trend_option).value
         self._time_delta = 1 / max(self.period, self._seasonality, 1)
 
         if self.slope_sm_input is None:
             self._slope_sm_input = -1
 
     def _set_regression_default_attributes(self):
-        """set and validate regression related default attributes."""
+        """set and validate regression related default attributes.
+        """
         ##############################
         # if no regressors, end here #
         ##############################
@@ -364,83 +330,58 @@
         def _validate(regression_params, valid_length):
             for p in regression_params:
                 if p is not None and len(p) != valid_length:
-                    raise IllegalArgument(
-                        "Wrong dimension length in Regression Param Input"
-                    )
+                    raise IllegalArgument('Wrong dimension length in Regression Param Input')
 
         # regressor defaults
         self.num_of_regressors = len(self.regressor_col)
 
         _validate(
-            [
-                self.regressor_sign,
-                self.regressor_beta_prior,
-                self.regressor_sigma_prior,
-            ],
-            self.num_of_regressors,
+            [self.regressor_sign, self.regressor_beta_prior, self.regressor_sigma_prior],
+            self.num_of_regressors
         )
 
         if self.regressor_sign is None:
             self._regressor_sign = [DEFAULT_REGRESSOR_SIGN] * self.num_of_regressors
 
         if self.regressor_beta_prior is None:
-            self._regressor_beta_prior = [
-                DEFAULT_REGRESSOR_BETA
-            ] * self.num_of_regressors
+            self._regressor_beta_prior = [DEFAULT_REGRESSOR_BETA] * self.num_of_regressors
 
         if self.regressor_sigma_prior is None:
-            self._regressor_sigma_prior = [
-                DEFAULT_REGRESSOR_SIGMA
-            ] * self.num_of_regressors
+            self._regressor_sigma_prior = [DEFAULT_REGRESSOR_SIGMA] * self.num_of_regressors
 
     def _set_regression_penalty(self):
-        """set and validate regression penalty related attributes."""
+        """set and validate regression penalty related attributes.
+        """
         self._validate_regression_penalties()
-        self._regression_penalty = getattr(
-            RegressionPenalty, self.regression_penalty
-        ).value
+        self._regression_penalty = getattr(RegressionPenalty, self.regression_penalty).value
 
     def _set_static_regression_attributes(self):
-        """set and validate regression related attributes."""
+        """set and validate regression related attributes.
+        """
         # if no regressors, end here
         if self.regressor_col is None:
             return
 
         # inside *.stan files, we need to distinguish regular, positive and negative regressors
         for index, reg_sign in enumerate(self._regressor_sign):
-            if reg_sign == "+":
+            if reg_sign == '+':
                 self.num_of_positive_regressors += 1
                 self.positive_regressor_col.append(self.regressor_col[index])
-                self.positive_regressor_beta_prior.append(
-                    self._regressor_beta_prior[index]
-                )
-                self.positive_regressor_sigma_prior.append(
-                    self._regressor_sigma_prior[index]
-                )
-            elif reg_sign == "-":
+                self.positive_regressor_beta_prior.append(self._regressor_beta_prior[index])
+                self.positive_regressor_sigma_prior.append(self._regressor_sigma_prior[index])
+            elif reg_sign == '-':
                 self.num_of_negative_regressors += 1
                 self.negative_regressor_col.append(self.regressor_col[index])
-                self.negative_regressor_beta_prior.append(
-                    self._regressor_beta_prior[index]
-                )
-                self.negative_regressor_sigma_prior.append(
-                    self._regressor_sigma_prior[index]
-                )
+                self.negative_regressor_beta_prior.append(self._regressor_beta_prior[index])
+                self.negative_regressor_sigma_prior.append(self._regressor_sigma_prior[index])
             else:
                 self.num_of_regular_regressors += 1
                 self.regular_regressor_col.append(self.regressor_col[index])
-                self.regular_regressor_beta_prior.append(
-                    self._regressor_beta_prior[index]
-                )
-                self.regular_regressor_sigma_prior.append(
-                    self._regressor_sigma_prior[index]
-                )
-
-        self._regressor_col = (
-            self.positive_regressor_col
-            + self.negative_regressor_col
-            + self.regular_regressor_col
-        )
+                self.regular_regressor_beta_prior.append(self._regressor_beta_prior[index])
+                self.regular_regressor_sigma_prior.append(self._regressor_sigma_prior[index])
+
+        self._regressor_col = self.positive_regressor_col + self.negative_regressor_col + \
+                              self.regular_regressor_col
 
     def _set_static_attributes(self):
         """Set attributes which are independent from data
@@ -466,34 +407,23 @@
 
         # append seasonality param names
         if self._seasonality > 1:
-            self._model_param_names += [
-                param.value for param in SeasonalitySamplingParameters
-            ]
+            self._model_param_names += [param.value for param in SeasonalitySamplingParameters]
 
         # append regressors if any
         if self.num_of_regressors > 0:
-            self._model_param_names += [
-                RegressionSamplingParameters.REGRESSION_COEFFICIENTS.value
-            ]
+            self._model_param_names += [RegressionSamplingParameters.REGRESSION_COEFFICIENTS.value]
 
         if self._global_trend_option != GlobalTrendOption.flat.value:
-            self._model_param_names += [
-                param.value for param in GlobalTrendSamplingParameters
-            ]
+            self._model_param_names += [param.value for param in GlobalTrendSamplingParameters]
         else:
-            self._model_param_names += [
-                GlobalTrendSamplingParameters.GLOBAL_TREND_LEVEL.value
-            ]
-            self._model_param_names += [
-                GlobalTrendSamplingParameters.GLOBAL_TREND.value
-            ]
+            self._model_param_names += [GlobalTrendSamplingParameters.GLOBAL_TREND_LEVEL.value]
+            self._model_param_names += [GlobalTrendSamplingParameters.GLOBAL_TREND.value]
 
     def _validate_training_df_with_regression(self, df):
         df_columns = df.columns
         # validate regression columns
-        if self.regressor_col is not None and not set(self.regressor_col).issubset(
-            df_columns
-        ):
+        if self.regressor_col is not None and \
+                not set(self.regressor_col).issubset(df_columns):
             raise ModelException(
                 "DataFrame does not contain specified regressor column(s)."
             )
@@ -505,43 +435,28 @@
         In case of absence of regression, they will be set to np.array with dim (num_of_obs, 0) to fit Stan requirement
         """
         # init of regression matrix depends on length of response vector
-        self.positive_regressor_matrix = np.zeros(
-            (num_of_observations, 0), dtype=np.double
-        )
-        self.negative_regressor_matrix = np.zeros(
-            (num_of_observations, 0), dtype=np.double
-        )
-        self.regular_regressor_matrix = np.zeros(
-            (num_of_observations, 0), dtype=np.double
-        )
+        self.positive_regressor_matrix = np.zeros((num_of_observations, 0), dtype=np.double)
+        self.negative_regressor_matrix = np.zeros((num_of_observations, 0), dtype=np.double)
+        self.regular_regressor_matrix = np.zeros((num_of_observations, 0), dtype=np.double)
 
         # update regression matrices
         if self.num_of_positive_regressors > 0:
             self.positive_regressor_matrix = df.filter(
-                items=self.positive_regressor_col,
-            ).values
+                items=self.positive_regressor_col, ).values
             if not np.all(np.isfinite(self.positive_regressor_matrix)):
-                raise ModelException(
-                    "Invalid regressors values. They must be all not missing and finite."
-                )
+                raise ModelException("Invalid regressors values. They must be all not missing and finite.")
 
         if self.num_of_negative_regressors > 0:
             self.negative_regressor_matrix = df.filter(
-                items=self.negative_regressor_col,
-            ).values
+                items=self.negative_regressor_col, ).values
             if not np.all(np.isfinite(self.negative_regressor_matrix)):
-                raise ModelException(
-                    "Invalid regressors values. They must be all not missing and finite."
-                )
+                raise ModelException("Invalid regressors values. They must be all not missing and finite.")
 
         if self.num_of_regular_regressors > 0:
             self.regular_regressor_matrix = df.filter(
-                items=self.regular_regressor_col,
-            ).values
+                items=self.regular_regressor_col, ).values
             if not np.all(np.isfinite(self.regular_regressor_matrix)):
-                raise ModelException(
-                    "Invalid regressors values. They must be all not missing and finite."
-                )
+                raise ModelException("Invalid regressors values. They must be all not missing and finite.")
 
     # def _set_global_trend_priors(self, training_meta):
     #     if self.global_trend_option != GlobalTrendOption.logistic.value:
@@ -571,24 +486,14 @@
         """Overriding: func: `~orbit.models.BaseETS._set_dynamic_attributes"""
         super().set_dynamic_attributes(df, training_meta)
         # scalar value is suggested by the author of Rlgt
-        self.cauchy_sd = (
-            max(np.abs(training_meta[TrainingMetaKeys.RESPONSE.value])) / 30.0
-        )
+        self.cauchy_sd = max(np.abs(training_meta[TrainingMetaKeys.RESPONSE.value])) / 30.0
         # self._set_global_trend_priors(training_meta)
         # extra validation and settings for regression
         self._validate_training_df_with_regression(df)
         # depends on num_of_observations
         self._set_regressor_matrix(df, training_meta[TrainingMetaKeys.NUM_OF_OBS.value])
 
-    def predict(
-        self,
-        posterior_estimates,
-        df,
-        training_meta,
-        prediction_meta,
-        include_error=False,
-        **kwargs,
-    ):
+    def predict(self, posterior_estimates, df, training_meta, prediction_meta, include_error=False, **kwargs):
         """Vectorized version of prediction math"""
         ################################################################
         # Prediction Attributes
@@ -615,25 +520,21 @@
 
         # seasonality components
         seasonality_levels = model.get(
-            SeasonalitySamplingParameters.SEASONALITY_LEVELS.value
-        )
+            SeasonalitySamplingParameters.SEASONALITY_LEVELS.value)
         seasonality_smoothing_factor = model.get(
             SeasonalitySamplingParameters.SEASONALITY_SMOOTHING_FACTOR.value
         )
 
         # trend components
         slope_smoothing_factor = model.get(
-            BaseSamplingParameters.SLOPE_SMOOTHING_FACTOR.value
-        )
+            BaseSamplingParameters.SLOPE_SMOOTHING_FACTOR.value)
         level_smoothing_factor = model.get(
-            BaseSamplingParameters.LEVEL_SMOOTHING_FACTOR.value
-        )
+            BaseSamplingParameters.LEVEL_SMOOTHING_FACTOR.value)
         local_trend_levels = model.get(BaseSamplingParameters.LOCAL_TREND_LEVELS.value)
         local_trend_slopes = model.get(BaseSamplingParameters.LOCAL_TREND_SLOPES.value)
         local_trend = model.get(BaseSamplingParameters.LOCAL_TREND.value)
         residual_degree_of_freedom = model.get(
-            BaseSamplingParameters.RESIDUAL_DEGREE_OF_FREEDOM.value
-        )
+            BaseSamplingParameters.RESIDUAL_DEGREE_OF_FREEDOM.value)
         residual_sigma = model.get(BaseSamplingParameters.RESIDUAL_SIGMA.value)
 
         # set an additional attribute for damped factor when it is fixed
@@ -642,29 +543,18 @@
         damped_factor.fill_(self.damped_factor)
 
         if self._global_trend_option != GlobalTrendOption.flat.value:
-            global_trend_level = model.get(
-                GlobalTrendSamplingParameters.GLOBAL_TREND_LEVEL.value
-            ).view(
-                num_sample,
-            )
-            global_trend_slope = model.get(
-                GlobalTrendSamplingParameters.GLOBAL_TREND_SLOPE.value
-            ).view(
-                num_sample,
-            )
+            global_trend_level = model.get(GlobalTrendSamplingParameters.GLOBAL_TREND_LEVEL.value).view(
+                num_sample, )
+            global_trend_slope = model.get(GlobalTrendSamplingParameters.GLOBAL_TREND_SLOPE.value).view(
+                num_sample, )
             global_trend = model.get(GlobalTrendSamplingParameters.GLOBAL_TREND.value)
         else:
-            global_trend_level = model.get(
-                GlobalTrendSamplingParameters.GLOBAL_TREND_LEVEL.value
-            ).view(
-                num_sample,
-            )
+            global_trend_level = model.get(GlobalTrendSamplingParameters.GLOBAL_TREND_LEVEL.value).view(
+                num_sample, )
             global_trend = model.get(GlobalTrendSamplingParameters.GLOBAL_TREND.value)
 
         # regression components
-        regressor_beta = model.get(
-            RegressionSamplingParameters.REGRESSION_COEFFICIENTS.value
-        )
+        regressor_beta = model.get(RegressionSamplingParameters.REGRESSION_COEFFICIENTS.value)
 
         ################################################################
         # Regression Component
@@ -673,9 +563,7 @@
         if self.regressor_col is not None and len(self.regressor_col) > 0:
             regressor_matrix = df[self._regressor_col].values
             if not np.all(np.isfinite(regressor_matrix)):
-                raise PredictionException(
-                    "Invalid regressors values. They must be all not missing and finite."
-                )
+                raise PredictionException("Invalid regressors values. They must be all not missing and finite.")
             regressor_beta = regressor_beta.t()
             if len(regressor_beta.shape) == 1:
                 regressor_beta = regressor_beta.unsqueeze(0)
@@ -696,12 +584,10 @@
                 seasonal_component = seasonality_levels[:, :full_len]
             else:
                 seasonality_forecast_length = full_len - seasonality_levels.shape[1]
-                seasonality_forecast_matrix = torch.zeros(
-                    (num_sample, seasonality_forecast_length), dtype=torch.double
-                )
+                seasonality_forecast_matrix = \
+                    torch.zeros((num_sample, seasonality_forecast_length), dtype=torch.double)
                 seasonal_component = torch.cat(
-                    (seasonality_levels, seasonality_forecast_matrix), dim=1
-                )
+                    (seasonality_levels, seasonality_forecast_matrix), dim=1)
         else:
             seasonal_component = torch.zeros((num_sample, full_len), dtype=torch.double)
 
@@ -722,18 +608,14 @@
                     nc=0,
                     loc=0,
                     scale=residual_sigma.unsqueeze(-1),
-                    size=(num_sample, full_len),
+                    size=(num_sample, full_len)
                 )
 
-                error_value = torch.from_numpy(
-                    error_value.reshape(num_sample, full_len)
-                ).double()
+                error_value = torch.from_numpy(error_value.reshape(num_sample, full_len)).double()
                 full_local_trend += error_value
         else:
             trend_forecast_length = full_len - trained_len
-            trend_forecast_init = torch.zeros(
-                (num_sample, trend_forecast_length), dtype=torch.double
-            )
+            trend_forecast_init = torch.zeros((num_sample, trend_forecast_length), dtype=torch.double)
             full_local_trend = local_trend[:, :full_len]
             # for convenience, we lump error on local trend since the formula would
             # yield the same as yhat + noise - global_trend - seasonality - regression
@@ -745,52 +627,35 @@
                     nc=0,
                     loc=0,
                     scale=residual_sigma.unsqueeze(-1),
-                    size=(num_sample, full_local_trend.shape[1]),
+                    size=(num_sample, full_local_trend.shape[1])
                 )
 
                 error_value = torch.from_numpy(
-                    error_value.reshape(num_sample, full_local_trend.shape[1])
-                ).double()
+                    error_value.reshape(num_sample, full_local_trend.shape[1])).double()
                 full_local_trend += error_value
 
             full_local_trend = torch.cat((full_local_trend, trend_forecast_init), dim=1)
-            full_global_trend = torch.cat(
-                (global_trend[:, :full_len], trend_forecast_init), dim=1
-            )
+            full_global_trend = torch.cat((global_trend[:, :full_len], trend_forecast_init), dim=1)
             last_local_trend_level = local_trend_levels[:, -1]
             last_local_trend_slope = local_trend_slopes[:, -1]
 
             for idx in range(trained_len, full_len):
                 # based on model, split cases for trend update
-                curr_local_trend = (
-                    last_local_trend_level
-                    + damped_factor.flatten() * last_local_trend_slope
-                )
+                curr_local_trend = \
+                    last_local_trend_level + damped_factor.flatten() * last_local_trend_slope
                 full_local_trend[:, idx] = curr_local_trend
                 # idx = time - 1
                 if self.global_trend_option == GlobalTrendOption.linear.name:
-                    full_global_trend[:, idx] = (
+                    full_global_trend[:, idx] = \
                         global_trend_level + global_trend_slope * idx * self._time_delta
-                    )
                 elif self.global_trend_option == GlobalTrendOption.loglinear.name:
-                    full_global_trend[
-                        :, idx
-                    ] = global_trend_level + global_trend_slope * np.log(
-                        1 + idx * self._time_delta
-                    )
+                    full_global_trend[:, idx] = \
+                        global_trend_level + global_trend_slope * np.log(1 + idx * self._time_delta)
                 elif self.global_trend_option == GlobalTrendOption.logistic.name:
-                    full_global_trend[:, idx] = self.global_floor + (
-                        self.global_cap - self.global_floor
-                    ) / (
-                        1
-                        + torch.exp(
-                            -1
-                            * (
-                                global_trend_level
-                                + global_trend_slope * idx * self._time_delta
-                            )
+                    full_global_trend[:, idx] = \
+                        self.global_floor + (self.global_cap - self.global_floor) / (
+                                1 + torch.exp(-1 * (global_trend_level + global_trend_slope * idx * self._time_delta))
                         )
-                    )
                 elif self.global_trend_option == GlobalTrendOption.flat.name:
                     full_global_trend[:, idx] = global_trend_level
 
@@ -800,36 +665,26 @@
                         nc=0,
                         loc=0,
                         scale=residual_sigma,
-                        size=num_sample,
+                        size=num_sample
                     )
                     error_value = torch.from_numpy(error_value).double()
                     full_local_trend[:, idx] += error_value
 
                 # now full_local_trend contains the error term and hence we need to use
                 # curr_local_trend as a proxy of previous level index
-                new_local_trend_level = (
-                    level_smoothing_factor * full_local_trend[:, idx]
+                new_local_trend_level = \
+                    level_smoothing_factor * full_local_trend[:, idx] \
                     + (1 - level_smoothing_factor) * curr_local_trend
-                )
-                last_local_trend_slope = (
-                    slope_smoothing_factor
-                    * (new_local_trend_level - last_local_trend_level)
-                    + (1 - slope_smoothing_factor)
-                    * damped_factor.flatten()
-                    * last_local_trend_slope
-                )
+                last_local_trend_slope = \
+                    slope_smoothing_factor * (new_local_trend_level - last_local_trend_level) \
+                    + (1 - slope_smoothing_factor) * damped_factor.flatten() * last_local_trend_slope
 
                 if self._seasonality > 1 and idx + self._seasonality < full_len:
-                    seasonal_component[:, idx + self._seasonality] = (
-                        seasonality_smoothing_factor.flatten()
-                        * (
-                            full_local_trend[:, idx]
-                            + seasonal_component[:, idx]
-                            - new_local_trend_level
-                        )
-                        + (1 - seasonality_smoothing_factor.flatten())
-                        * seasonal_component[:, idx]
-                    )
+                    seasonal_component[:, idx + self._seasonality] = \
+                        seasonality_smoothing_factor.flatten() \
+                        * (full_local_trend[:, idx] + seasonal_component[:, idx] -
+                           new_local_trend_level) \
+                        + (1 - seasonality_smoothing_factor.flatten()) * seasonal_component[:, idx]
 
                 last_local_trend_level = new_local_trend_level
 
@@ -853,26 +708,13 @@
             PredictionKeys.PREDICTION.value: pred_array,
             PredictionKeys.TREND.value: trend_component,
             PredictionKeys.SEASONALITY.value: seasonal_component,
-            PredictionKeys.REGRESSION.value: regression,
+            PredictionKeys.REGRESSION.value: regression
         }
 
         return out
 
-<<<<<<< HEAD
-    def get_regression_coefs(
-        self,
-        training_meta,
-        point_method,
-        point_posteriors,
-        posterior_samples,
-        include_ci=False,
-        lower=0.05,
-        upper=0.95,
-    ):
-=======
     def get_regression_coefs(self, training_meta, point_method, point_posteriors, posterior_samples,
                              lower=0.05, upper=0.95):
->>>>>>> c75d7e80
         """Return DataFrame regression coefficients.
           If point_method is None when fitting, return the median of coefficients.
 
@@ -898,9 +740,9 @@
         if point_method is None:
             _point_method = PredictMethod.MEDIAN.value
 
-        coef = point_posteriors.get(_point_method).get(
-            RegressionSamplingParameters.REGRESSION_COEFFICIENTS.value
-        )
+        coef = point_posteriors \
+            .get(_point_method) \
+            .get(RegressionSamplingParameters.REGRESSION_COEFFICIENTS.value)
 
         # get column names
         pr_cols = self.positive_regressor_col
@@ -911,26 +753,17 @@
         regressor_cols = pr_cols + nr_cols + rr_cols
 
         # same note
-        regressor_signs = (
-            ["Positive"] * self.num_of_positive_regressors
-            + ["Negative"] * self.num_of_negative_regressors
-            + ["Regular"] * self.num_of_regular_regressors
-        )
+        regressor_signs = ["Positive"] * self.num_of_positive_regressors + \
+                          ["Negative"] * self.num_of_negative_regressors + \
+                          ["Regular"] * self.num_of_regular_regressors
 
         coef_df[COEFFICIENT_DF_COLS.REGRESSOR] = regressor_cols
         coef_df[COEFFICIENT_DF_COLS.REGRESSOR_SIGN] = regressor_signs
         coef_df[COEFFICIENT_DF_COLS.COEFFICIENT] = coef.flatten()
 
         # if we have posteriors distribution and also include ci
-<<<<<<< HEAD
-        if point_method is None and include_ci:
-            coef_samples = posterior_samples.get(
-                RegressionSamplingParameters.REGRESSION_COEFFICIENTS.value
-            )
-=======
         if point_method in [None, PredictMethod.MEAN.value, PredictMethod.MEDIAN.value]:
             coef_samples = posterior_samples.get(RegressionSamplingParameters.REGRESSION_COEFFICIENTS.value)
->>>>>>> c75d7e80
             coef_lower = np.quantile(coef_samples, lower, axis=0)
             coef_upper = np.quantile(coef_samples, upper, axis=0)
             coef_df[COEFFICIENT_DF_COLS.COEFFICIENT + '_lower'] = coef_lower
