--- conflicted
+++ resolved
@@ -56,15 +56,9 @@
     _REGRESSION_PENALTY = 'REG_PENALTY_TYPE'
     AUTO_RIDGE_SCALE = 'AUTO_RIDGE_SCALE'
     LASSO_SCALE = 'LASSO_SCALE'
-<<<<<<< HEAD
-  
-   
-=======
     # handle missing values
     IS_VALID_RESPONSE = 'IS_VALID_RES'
 
-
->>>>>>> c1d65082
 class GlobalTrendOption(Enum):
     linear = 0
     loglinear = 1
